--- conflicted
+++ resolved
@@ -103,12 +103,6 @@
   public final void after() throws Exception {
     mBlockMasterClient.close();
     mLocalTachyonCluster.stop();
-<<<<<<< HEAD
-=======
-    System.clearProperty(Constants.WORKER_DATA_SERVER);
-    System.clearProperty(Constants.WORKER_NETWORK_NETTY_FILE_TRANSFER_TYPE);
-    System.clearProperty(Constants.USER_REMOTE_BLOCK_READER);
->>>>>>> ab297c5a
   }
 
   /**
@@ -147,12 +141,6 @@
     tachyonConf.set(Constants.WORKER_NETTY_FILE_TRANSFER_TYPE, mNettyTransferType);
     tachyonConf.set(Constants.USER_REMOTE_BLOCK_READER, mBlockReader);
 
-<<<<<<< HEAD
-=======
-    System.setProperty(Constants.WORKER_DATA_SERVER, mDataServerClass);
-    System.setProperty(Constants.WORKER_NETWORK_NETTY_FILE_TRANSFER_TYPE, mNettyTransferType);
-    System.setProperty(Constants.USER_REMOTE_BLOCK_READER, mBlockReader);
->>>>>>> ab297c5a
     mLocalTachyonCluster =
         new LocalTachyonCluster(WORKER_CAPACITY_BYTES, USER_QUOTA_UNIT_BYTES, Constants.GB);
     mLocalTachyonCluster.start();
