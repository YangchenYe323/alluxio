package tachyon;

import java.io.IOException;
import java.net.InetSocketAddress;

import org.apache.thrift.server.THsHaServer;
import org.apache.thrift.server.TServer;
import org.apache.thrift.transport.TNonblockingServerSocket;
import org.apache.thrift.transport.TTransportException;
import org.apache.log4j.Logger;

import tachyon.conf.CommonConf;
import tachyon.conf.MasterConf;
import tachyon.thrift.MasterService;
import tachyon.web.UIWebServer;

/**
 * Entry point for the Master program.
 */
public class Master {
  private static final Logger LOG = Logger.getLogger(Constants.LOGGER_TYPE);

  private boolean mIsStarted;
  private MasterInfo mMasterInfo;
  private InetSocketAddress mMasterAddress;
  private UIWebServer mWebServer;
  private TServer mMasterServiceServer;
  private MasterServiceHandler mMasterServiceHandler;
  private Journal mJournal;
  private EditLogProcessor mEditLogProcessor;
  private int mWebPort;
  private int mWorkerThreads;

  private boolean mZookeeperMode = false;
  private LeaderSelectorClient mLeaderSelectorClient = null;

  public Master(InetSocketAddress address, int webPort, int selectorThreads,
      int acceptQueueSizePerThreads, int workerThreads) {
    //      String imageFileName, String editLogFileName) {
    if (CommonConf.get().USE_ZOOKEEPER) {
      mZookeeperMode = true;
    }

    mIsStarted = false;
    mWebPort = webPort;
    mWorkerThreads = workerThreads;

    try {
      mMasterAddress = address;
      String journalFolder = MasterConf.get().JOURNAL_FOLDER;
      mJournal = new Journal(journalFolder, "image.data", "log.data");
      mMasterInfo = new MasterInfo(mMasterAddress, mJournal);

      if (mZookeeperMode) {
        CommonConf conf = CommonConf.get();
        mLeaderSelectorClient = new LeaderSelectorClient(conf.ZOOKEEPER_ADDRESS,
<<<<<<< HEAD
            conf.ZOOKEEPER_ELECTION_PATH, conf.ZOOKEEPER_LEADER_PATH, address.getHostString() + ":" + address.getPort());
        mEditLogProcessor = new EditLogProcessor(mJournal, journalFolder, mMasterInfo);
        Thread logProcessor = new Thread(mEditLogProcessor);
        logProcessor.start();
=======
            conf.ZOOKEEPER_ELECTION_PATH, conf.ZOOKEEPER_LEADER_PATH, address.getHostName() + ":" + address.getPort());
>>>>>>> 7a5fa184
      }
    } catch (Exception e) {
      LOG.error(e.getMessage(), e);
      System.exit(-1);
    }
  }

  private void setup() throws IOException, TTransportException {
    if (mZookeeperMode) {
      mEditLogProcessor.stop();
    }
    mMasterInfo.init();

    LOG.info("Now adding 1 million empty files!");
    long startMs = System.currentTimeMillis();
    try {
      for (int i = 0; i < 1000000; i ++) {
        if (i % 10000 == 0) LOG.info("Created " + i + " files so far! Elapsed time: " +
            (System.currentTimeMillis() - startMs));
        String s = "";
        for (char c : String.format("%07d%n", i).toCharArray()) {
          s += "/";
          s += c;
        }
        mMasterInfo.createFile(s.substring(0, s.length() - 2), 4);
      }
    } catch (Exception e) {

    }

    mWebServer = new UIWebServer("Tachyon Master Server",
        new InetSocketAddress(mMasterAddress.getHostName(), mWebPort), mMasterInfo);

    mMasterServiceHandler = new MasterServiceHandler(mMasterInfo);
    MasterService.Processor<MasterServiceHandler> masterServiceProcessor =
        new MasterService.Processor<MasterServiceHandler>(mMasterServiceHandler);

    // TODO This is for Thrift 0.8 or newer.
    //      mServer = new TThreadedSelectorServer(new TThreadedSelectorServer
    //          .Args(new TNonblockingServerSocket(address)).processor(processor)
    //          .selectorThreads(selectorThreads).acceptQueueSizePerThread(acceptQueueSizePerThreads)
    //          .workerThreads(workerThreads));

    // This is for Thrift 0.7.0, for Hive compatibility.
    mMasterServiceServer = new THsHaServer(new THsHaServer.Args(new TNonblockingServerSocket(
        mMasterAddress)).processor(masterServiceProcessor).workerThreads(mWorkerThreads));

    mIsStarted = true;
  }

  public void start() {
    if (mZookeeperMode) {
      try {
        mLeaderSelectorClient.start();
      } catch (IOException e) {
        LOG.error(e.getMessage(), e);
        System.exit(-1);
      }

      Thread currentThread = Thread.currentThread();
      mLeaderSelectorClient.setCurrentMasterThread(currentThread);
      boolean running = false;
      while (true) {
        if (mLeaderSelectorClient.isLeader()) {
          if (!running) {
            running = true;
            try {
              setup();
            } catch (TTransportException | IOException e) {
              LOG.error(e.getMessage(), e);
              System.exit(-1);
            }
            mWebServer.startWebServer();
            LOG.info("The master (leader) server started @ " + mMasterAddress);
            mMasterServiceServer.serve();
            LOG.info("The master (previous leader) server ended @ " + mMasterAddress);
          }
        } else {
          if (running) {
            mMasterServiceServer.stop();
            running = false;
          }
        }

        CommonUtils.sleepMs(LOG, 100);
      }
    } else {
      try {
        setup();
      } catch (TTransportException | IOException e) {
        LOG.error(e.getMessage(), e);
        System.exit(-1);
      }

      mWebServer.startWebServer();
      LOG.info("The master server started @ " + mMasterAddress);
      mMasterServiceServer.serve();
      LOG.info("The master server ended @ " + mMasterAddress);
    }
  }

  public void stop() throws Exception {
    if (mIsStarted) {
      mWebServer.shutdownWebServer();
      mMasterInfo.stop();
      mMasterServiceServer.stop();

      if (mZookeeperMode) {
        mLeaderSelectorClient.close();
      }

      mIsStarted = false;
    }
  }

  public static void main(String[] args) {
    if (args.length != 0) {
      LOG.info("java -cp target/tachyon-" + Version.VERSION + "-jar-with-dependencies.jar " +
          "tachyon.Master");
      System.exit(-1);
    }
    MasterConf mConf = MasterConf.get();
    Master master = new Master(new InetSocketAddress(mConf.HOSTNAME, mConf.PORT), mConf.WEB_PORT,
        mConf.SELECTOR_THREADS, mConf.QUEUE_SIZE_PER_SELECTOR, mConf.SERVER_THREADS);
    master.start();
  }

  /**
   * Get MasterInfo instance for Unit Test
   * @return MasterInfo of the Master
   */
  MasterInfo getMasterInfo() {
    return mMasterInfo;
  }

  /**
   * Get whether the system is for zookeeper mode, for unit test only.
   * @return true if the master is under zookeeper mode, false otherwise.
   */
  boolean isZookeeperMode() {
    return mZookeeperMode;
  }

  /**
   * Get wehether the system is the leader under zookeeper mode, for unit test only.
   * @return true if the system is the leader under zookeeper mode, false otherwise.
   */
  boolean isStarted() {
    return mIsStarted;
  }
}<|MERGE_RESOLUTION|>--- conflicted
+++ resolved
@@ -54,14 +54,10 @@
       if (mZookeeperMode) {
         CommonConf conf = CommonConf.get();
         mLeaderSelectorClient = new LeaderSelectorClient(conf.ZOOKEEPER_ADDRESS,
-<<<<<<< HEAD
-            conf.ZOOKEEPER_ELECTION_PATH, conf.ZOOKEEPER_LEADER_PATH, address.getHostString() + ":" + address.getPort());
+            conf.ZOOKEEPER_ELECTION_PATH, conf.ZOOKEEPER_LEADER_PATH, address.getHostName() + ":" + address.getPort());
         mEditLogProcessor = new EditLogProcessor(mJournal, journalFolder, mMasterInfo);
         Thread logProcessor = new Thread(mEditLogProcessor);
         logProcessor.start();
-=======
-            conf.ZOOKEEPER_ELECTION_PATH, conf.ZOOKEEPER_LEADER_PATH, address.getHostName() + ":" + address.getPort());
->>>>>>> 7a5fa184
       }
     } catch (Exception e) {
       LOG.error(e.getMessage(), e);
