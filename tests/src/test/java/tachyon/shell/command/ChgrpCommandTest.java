--- conflicted
+++ resolved
@@ -32,13 +32,8 @@
 public class ChgrpCommandTest extends AbstractTfsShellTest {
   @Test
   public void chgrpTest() throws IOException, TachyonException {
-<<<<<<< HEAD
     clearLoginUser();
-    TachyonFSTestUtils.createByteFile(mTfs, "/testFile", WriteType.MUST_CACHE, 10);
-=======
-    Whitebox.setInternalState(LoginUser.class, "sLoginUser", (String) null);
     FileSystemTestUtils.createByteFile(mTfs, "/testFile", WriteType.MUST_CACHE, 10);
->>>>>>> 03fbef4e
     mFsShell.run("chgrp", "group1", "/testFile");
     String group = mTfs.getStatus(new TachyonURI("/testFile")).getGroupName();
     Assert.assertEquals("group1", group);
