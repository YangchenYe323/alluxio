--- conflicted
+++ resolved
@@ -402,12 +402,7 @@
   /**
    * Resets the client pools to the original state.
    */
-<<<<<<< HEAD
-  protected void resetClientPools() {
-=======
   protected void resetClientPools() throws IOException {
-    BlockWorkerClientTestUtils.reset();
->>>>>>> 598d09e7
     FileSystemContext.INSTANCE.reset();
   }
 
