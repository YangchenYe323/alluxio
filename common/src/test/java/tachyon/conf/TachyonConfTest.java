--- conflicted
+++ resolved
@@ -169,17 +169,12 @@
   @Test
   public void testWorkerDefault() {
     String value = sDefaultTachyonConf.get(Constants.WORKER_DATA_FOLDER);
-<<<<<<< HEAD
-    Assert.assertTrue(value != null);
-    Assert.assertTrue(("/tachyonworker/").equals(value));
-=======
     Assert.assertNotNull(value);
     Assert.assertEquals("/mnt/ramdisk", value);
 
     value = sDefaultTachyonConf.get(Constants.WORKER_BIND_HOST);
     Assert.assertNotNull(value);
     Assert.assertEquals(NetworkAddressUtils.WILDCARD_ADDRESS, value);
->>>>>>> 62bbfcc6
 
     int intValue = sDefaultTachyonConf.getInt(Constants.WORKER_PORT);
     Assert.assertEquals(29998, intValue);
