/*
 * Licensed to the University of California, Berkeley under one or more contributor license
 * agreements. See the NOTICE file distributed with this work for additional information regarding
 * copyright ownership. The ASF licenses this file to You under the Apache License, Version 2.0 (the
 * "License"); you may not use this file except in compliance with the License. You may obtain a
 * copy of the License at
 * 
 * http://www.apache.org/licenses/LICENSE-2.0
 * 
 * Unless required by applicable law or agreed to in writing, software distributed under the License
 * is distributed on an "AS IS" BASIS, WITHOUT WARRANTIES OR CONDITIONS OF ANY KIND, either express
 * or implied. See the License for the specific language governing permissions and limitations under
 * the License.
 */

package tachyon.master;

import java.io.DataOutputStream;
import java.io.FileNotFoundException;
import java.io.IOException;
import java.net.InetAddress;
import java.net.InetSocketAddress;
import java.net.UnknownHostException;
import java.nio.ByteBuffer;
import java.util.ArrayList;
import java.util.Collections;
import java.util.HashMap;
import java.util.HashSet;
import java.util.LinkedList;
import java.util.List;
import java.util.Map;
import java.util.Map.Entry;
import java.util.Queue;
import java.util.Random;
import java.util.Set;
import java.util.concurrent.ArrayBlockingQueue;
import java.util.concurrent.BlockingQueue;
import java.util.concurrent.ExecutorService;
import java.util.concurrent.Future;
import java.util.concurrent.atomic.AtomicInteger;

import org.slf4j.Logger;
import org.slf4j.LoggerFactory;

import com.fasterxml.jackson.core.JsonParser;
import com.fasterxml.jackson.databind.ObjectWriter;
import com.google.common.base.Optional;
import com.google.common.collect.Lists;

import tachyon.Constants;
import tachyon.HeartbeatExecutor;
import tachyon.HeartbeatThread;
import tachyon.Pair;
import tachyon.PrefixList;
import tachyon.TachyonURI;
import tachyon.UnderFileSystem;
import tachyon.UnderFileSystem.SpaceType;
import tachyon.conf.TachyonConf;
import tachyon.thrift.BlockInfoException;
import tachyon.thrift.ClientBlockInfo;
import tachyon.thrift.ClientDependencyInfo;
import tachyon.thrift.ClientFileInfo;
import tachyon.thrift.ClientRawTableInfo;
import tachyon.thrift.ClientWorkerInfo;
import tachyon.thrift.Command;
import tachyon.thrift.CommandType;
import tachyon.thrift.DependencyDoesNotExistException;
import tachyon.thrift.FileAlreadyExistException;
import tachyon.thrift.FileDoesNotExistException;
import tachyon.thrift.InvalidPathException;
import tachyon.thrift.NetAddress;
import tachyon.thrift.SuspectedFileSizeException;
import tachyon.thrift.TableColumnException;
import tachyon.thrift.TableDoesNotExistException;
import tachyon.thrift.TachyonException;
import tachyon.util.CommonUtils;

/**
 * A global view of filesystem in master.
 */
public class MasterInfo extends ImageWriter {

  /**
   * Master info periodical status check.
   */
  public class MasterInfoHeartbeatExecutor implements HeartbeatExecutor {
    @Override
    public void heartbeat() {
      LOG.debug("System status checking.");

      Set<Long> lostWorkers = new HashSet<Long>();

      synchronized (mWorkers) {
        for (Entry<Long, MasterWorkerInfo> worker : mWorkers.entrySet()) {
          int masterWorkerTimeoutMs = mTachyonConf.getInt(Constants.MASTER_WORKER_TIMEOUT_MS,
              10 * Constants.SECOND_MS);
          if (CommonUtils.getCurrentMs()
              - worker.getValue().getLastUpdatedTimeMs() > masterWorkerTimeoutMs) {
            LOG.error("The worker " + worker.getValue() + " got timed out!");
            mLostWorkers.add(worker.getValue());
            lostWorkers.add(worker.getKey());
          }
        }
        for (long workerId : lostWorkers) {
          MasterWorkerInfo workerInfo = mWorkers.get(workerId);
          mWorkerAddressToId.remove(workerInfo.getAddress());
          mWorkers.remove(workerId);
        }
      }

      boolean hadFailedWorker = false;

      while (mLostWorkers.size() != 0) {
        hadFailedWorker = true;
        MasterWorkerInfo worker = mLostWorkers.poll();

        // TODO these two locks are not efficient. Since node failure is rare, this is fine for now.
        synchronized (mRootLock) {
          synchronized (mFileIdToDependency) {
            try {
              for (long blockId : worker.getBlocks()) {
                int fileId = BlockInfo.computeInodeId(blockId);
                InodeFile tFile = (InodeFile) mFileIdToInodes.get(fileId);
                if (tFile != null) {
                  int blockIndex = BlockInfo.computeBlockIndex(blockId);
                  tFile.removeLocation(blockIndex, worker.getId());
                  if (!tFile.hasCheckpointed()
                      && tFile.getBlockLocations(blockIndex, mTachyonConf).size() == 0) {
                    LOG.info("Block " + blockId + " got lost from worker " + worker.getId() + " .");
                    int depId = tFile.getDependencyId();
                    if (depId == -1) {
                      LOG.error("Permanent Data loss: " + tFile);
                    } else {
                      mLostFiles.add(tFile.getId());
                      Dependency dep = mFileIdToDependency.get(depId);
                      dep.addLostFile(tFile.getId());
                      LOG.info("File " + tFile.getId() + " got lost from worker " + worker.getId()
                          + " . Trying to recompute it using dependency " + dep.mId);
                      String tmp = mTachyonConf.get(Constants.MASTER_TEMPORARY_FOLDER, "/tmp");
                      if (!getPath(tFile).toString().startsWith(tmp)) {
                        mMustRecomputedDpendencies.add(depId);
                      }
                    }
                  } else {
                    LOG.info("Block " + blockId + " only lost an in memory copy from worker "
                        + worker.getId());
                  }
                }
              }
            } catch (BlockInfoException e) {
              LOG.error(e.getMessage(), e);
            }
          }
        }
      }

      if (hadFailedWorker) {
        LOG.warn("Restarting failed workers.");
        try {
          String tachyonHome = mTachyonConf.get(Constants.TACHYON_HOME, Constants.DEFAULT_HOME);
          java.lang.Runtime.getRuntime().exec(
              tachyonHome + "/bin/tachyon-start.sh restart_workers");
        } catch (IOException e) {
          LOG.error(e.getMessage());
        }
      }
    }
  }

  public class RecomputationScheduler implements Runnable {
    @Override
    public void run() {
      Thread.currentThread().setName("recompute-scheduler");
      while (!Thread.currentThread().isInterrupted()) {
        boolean hasLostFiles = false;
        boolean launched = false;
        List<String> cmds = new ArrayList<String>();
        synchronized (mRootLock) {
          synchronized (mFileIdToDependency) {
            if (!mMustRecomputedDpendencies.isEmpty()) {
              List<Integer> recomputeList = new ArrayList<Integer>();
              Queue<Integer> checkQueue = new LinkedList<Integer>();

              checkQueue.addAll(mMustRecomputedDpendencies);
              while (!checkQueue.isEmpty()) {
                int depId = checkQueue.poll();
                Dependency dep = mFileIdToDependency.get(depId);
                boolean canLaunch = true;
                for (int k = 0; k < dep.mParentFiles.size(); k ++) {
                  int fildId = dep.mParentFiles.get(k);
                  if (mLostFiles.contains(fildId)) {
                    canLaunch = false;
                    InodeFile iFile = (InodeFile) mFileIdToInodes.get(fildId);
                    if (!mBeingRecomputedFiles.contains(fildId)) {
                      int tDepId = iFile.getDependencyId();
                      if (tDepId != -1 && !mMustRecomputedDpendencies.contains(tDepId)) {
                        mMustRecomputedDpendencies.add(tDepId);
                        checkQueue.add(tDepId);
                      }
                    }
                  }
                }
                if (canLaunch) {
                  recomputeList.add(depId);
                }
              }
              hasLostFiles = !mMustRecomputedDpendencies.isEmpty();
              launched = (recomputeList.size() > 0);

              for (int k = 0; k < recomputeList.size(); k ++) {
                mMustRecomputedDpendencies.remove(recomputeList.get(k));
                Dependency dep = mFileIdToDependency.get(recomputeList.get(k));
                mBeingRecomputedFiles.addAll(dep.getLostFiles());
                cmds.add(dep.getCommand());
              }
            }
          }
        }

        for (String cmd : cmds) {
<<<<<<< HEAD
          String tachyonHome = mTachyonConf.get(Constants.TACHYON_HOME, Constants.DEFAULT_HOME);
          String filePath = tachyonHome + "/logs/rerun-" + mRerunCounter.incrementAndGet();
          //TODO use bounded threads (ExecutorService)
=======
          String filePath =
              CommonConf.get().TACHYON_HOME + "/logs/rerun-" + mRerunCounter.incrementAndGet();
          // TODO use bounded threads (ExecutorService)
>>>>>>> 0462fb35
          Thread thread = new Thread(new RecomputeCommand(cmd, filePath));
          thread.setName("recompute-command-" + cmd);
          thread.start();
        }

        if (!launched) {
          if (hasLostFiles) {
            LOG.info("HasLostFiles, but no job can be launched.");
          }
          CommonUtils.sleepMs(LOG, Constants.SECOND_MS);
        }
      }
    }
  }

  public static final String COL = "COL_";

  private static final Logger LOG = LoggerFactory.getLogger(Constants.LOGGER_TYPE);

  private final InetSocketAddress mMasterAddress;
  private final long mStartTimeNSPrefix;
  private final long mStartTimeMs;
  private final Counters mCheckpointInfo = new Counters(0, 0, 0);

  private final AtomicInteger mInodeCounter = new AtomicInteger(0);
  private final AtomicInteger mDependencyCounter = new AtomicInteger(0);
  private final AtomicInteger mRerunCounter = new AtomicInteger(0);

  private final AtomicInteger mUserCounter = new AtomicInteger(0);
  private final AtomicInteger mWorkerCounter = new AtomicInteger(0);

  // Root Inode's id must be 1.
  private InodeFolder mRoot;
  private final Object mRootLock = new Object();

  // A map from file ID's to Inodes. All operations on it are currently synchronized on mRootLock.
  private final Map<Integer, Inode> mFileIdToInodes = new HashMap<Integer, Inode>();
  private final Map<Integer, Dependency> mFileIdToDependency = new HashMap<Integer, Dependency>();
  private final RawTables mRawTables;

  // TODO add initialization part for master failover or restart. All operations on these members
  // are synchronized on mFileIdToDependency.
  private final Set<Integer> mUncheckpointedDependencies = new HashSet<Integer>();
  private final Set<Integer> mPriorityDependencies = new HashSet<Integer>();
  private final Set<Integer> mLostFiles = new HashSet<Integer>();

  private final Set<Integer> mBeingRecomputedFiles = new HashSet<Integer>();
  private final Set<Integer> mMustRecomputedDpendencies = new HashSet<Integer>();
  private final Map<Long, MasterWorkerInfo> mWorkers = new HashMap<Long, MasterWorkerInfo>();

  private final Map<NetAddress, Long> mWorkerAddressToId = new HashMap<NetAddress, Long>();

  private final BlockingQueue<MasterWorkerInfo> mLostWorkers =
      new ArrayBlockingQueue<MasterWorkerInfo>(32);

  // TODO Check the logic related to this two lists.
  private final PrefixList mWhitelist;
  // Synchronized set containing all InodeFile ids that are currently pinned.
  private final Set<Integer> mPinnedInodeFileIds;

  private final Journal mJournal;

  private final ExecutorService mExecutorService;
  private Future<?> mHeartbeat;
  private Future<?> mRecompute;

  private final TachyonConf mTachyonConf;
  private final String mUFSDataFolder;

  public MasterInfo(InetSocketAddress address, Journal journal, ExecutorService executorService,
      TachyonConf tachyonConf) throws IOException {
    mExecutorService = executorService;
    mTachyonConf = tachyonConf;
    mUFSDataFolder = mTachyonConf.get(Constants.UNDERFS_DATA_FOLDER,
        Constants.DEFAULT_DATA_FOLDER);

    mRawTables = new RawTables(mTachyonConf);

    mRoot = new InodeFolder("", mInodeCounter.incrementAndGet(), -1, System.currentTimeMillis());
    mFileIdToInodes.put(mRoot.getId(), mRoot);

    mMasterAddress = address;
    mStartTimeMs = System.currentTimeMillis();
    // TODO This name need to be changed.
    mStartTimeNSPrefix = mStartTimeMs - (mStartTimeMs % 1000000);
    mJournal = journal;

    mWhitelist = new PrefixList(mTachyonConf.getList(Constants.MASTER_WHITELIST, ",",
        new LinkedList<String>()));
    mPinnedInodeFileIds = Collections.synchronizedSet(new HashSet<Integer>());

    mJournal.loadImage(this);
  }

  /**
   * Add a checkpoint to a file, inner method.
   * 
   * @param workerId The worker which submitted the request. -1 if the request is not from a worker.
   * @param fileId The file to add the checkpoint.
   * @param length The length of the checkpoint.
   * @param checkpointPath The path of the checkpoint.
   * @param opTimeMs The time of the operation, in milliseconds
   * @return the Pair of success and needLog
   * @throws FileNotFoundException
   * @throws SuspectedFileSizeException
   * @throws BlockInfoException
   */
  Pair<Boolean, Boolean> _addCheckpoint(long workerId, int fileId, long length,
      TachyonURI checkpointPath, long opTimeMs) throws FileNotFoundException,
      SuspectedFileSizeException, BlockInfoException {
    LOG.info(CommonUtils.parametersToString(workerId, fileId, length, checkpointPath));

    if (workerId != -1) {
      MasterWorkerInfo tWorkerInfo = getWorkerInfo(workerId);
      tWorkerInfo.updateLastUpdatedTimeMs();
    }

    synchronized (mRootLock) {
      Inode inode = mFileIdToInodes.get(fileId);

      if (inode == null) {
        throw new FileNotFoundException("File " + fileId + " does not exist.");
      }
      if (inode.isDirectory()) {
        throw new FileNotFoundException("File " + fileId + " is a folder.");
      }

      InodeFile tFile = (InodeFile) inode;
      boolean needLog = false;

      if (tFile.isComplete()) {
        if (tFile.getLength() != length) {
          throw new SuspectedFileSizeException(fileId + ". Original Size: " + tFile.getLength()
              + ". New Size: " + length);
        }
      } else {
        tFile.setLength(length);
        needLog = true;
      }

      if (!tFile.hasCheckpointed()) {
        tFile.setUfsPath(checkpointPath.toString());
        needLog = true;

        synchronized (mFileIdToDependency) {
          int depId = tFile.getDependencyId();
          if (depId != -1) {
            Dependency dep = mFileIdToDependency.get(depId);
            dep.childCheckpointed(tFile.getId());
            if (dep.hasCheckpointed()) {
              mUncheckpointedDependencies.remove(dep.mId);
              mPriorityDependencies.remove(dep.mId);
            }
          }
        }
      }
      addFile(fileId, tFile.getDependencyId());
      tFile.setComplete();

      if (needLog) {
        tFile.setLastModificationTimeMs(opTimeMs);
      }
      return new Pair<Boolean, Boolean>(true, needLog);
    }
  }

  /**
   * Completes the checkpointing of a file, inner method.
   * 
   * @param fileId The id of the file
   * @param opTimeMs The time of the complete file operation, in milliseconds
   * @throws FileDoesNotExistException
   */
  void _completeFile(int fileId, long opTimeMs) throws FileDoesNotExistException {
    synchronized (mRootLock) {
      Inode inode = mFileIdToInodes.get(fileId);

      if (inode == null) {
        throw new FileDoesNotExistException("File " + fileId + " does not exit.");
      }
      if (!inode.isFile()) {
        throw new FileDoesNotExistException("File " + fileId + " is not a file.");
      }

      addFile(fileId, ((InodeFile) inode).getDependencyId());

      ((InodeFile) inode).setComplete();
      inode.setLastModificationTimeMs(opTimeMs);
    }
  }

  int _createDependency(List<Integer> parentsIds, List<Integer> childrenIds, String commandPrefix,
      List<ByteBuffer> data, String comment, String framework, String frameworkVersion,
      DependencyType dependencyType, int dependencyId, long creationTimeMs)
      throws InvalidPathException, FileDoesNotExistException {
    Dependency dep = null;
    synchronized (mRootLock) {
      Set<Integer> parentDependencyIds = new HashSet<Integer>();
      for (int k = 0; k < parentsIds.size(); k ++) {
        int parentId = parentsIds.get(k);
        Inode inode = mFileIdToInodes.get(parentId);
        if (inode.isFile()) {
          LOG.info("PARENT DEPENDENCY ID IS " + ((InodeFile) inode).getDependencyId() + " "
              + (inode));
          if (((InodeFile) inode).getDependencyId() != -1) {
            parentDependencyIds.add(((InodeFile) inode).getDependencyId());
          }
        } else {
          throw new InvalidPathException("Parent " + parentId + " is not a file.");
        }
      }

      dep =
          new Dependency(dependencyId, parentsIds, childrenIds, commandPrefix, data, comment,
              framework, frameworkVersion, dependencyType, parentDependencyIds, creationTimeMs,
              mTachyonConf);

      List<Inode> childrenInodes = new ArrayList<Inode>();
      for (int k = 0; k < childrenIds.size(); k ++) {
        InodeFile inode = (InodeFile) mFileIdToInodes.get(childrenIds.get(k));
        inode.setDependencyId(dep.mId);
        inode.setLastModificationTimeMs(creationTimeMs);
        childrenInodes.add(inode);
        if (inode.hasCheckpointed()) {
          dep.childCheckpointed(inode.getId());
        }
      }
    }

    synchronized (mFileIdToDependency) {
      mFileIdToDependency.put(dep.mId, dep);
      if (!dep.hasCheckpointed()) {
        mUncheckpointedDependencies.add(dep.mId);
      }
      for (int parentDependencyId : dep.mParentDependencies) {
        mFileIdToDependency.get(parentDependencyId).addChildrenDependency(dep.mId);
      }
    }

    mJournal.getEditLog().createDependency(parentsIds, childrenIds, commandPrefix, data, comment,
        framework, frameworkVersion, dependencyType, dependencyId, creationTimeMs);
    mJournal.getEditLog().flush();

    LOG.info("Dependency created: " + dep);

    return dep.mId;
  }

  // TODO Make this API better.
  /**
   * Internal API.
   * 
   * @param recursive If recursive is true and the filesystem tree is not filled in all the way to
   *        path yet, it fills in the missing components.
   * @param path The path to create
   * @param directory If true, creates an InodeFolder instead of an Inode
   * @param blockSizeByte If it's a file, the block size for the Inode
   * @param creationTimeMs The time the file was created
   * @return the id of the inode created at the given path
   * @throws FileAlreadyExistException
   * @throws InvalidPathException
   * @throws BlockInfoException
   * @throws TachyonException
   */
  int _createFile(boolean recursive, TachyonURI path, boolean directory, long blockSizeByte,
      long creationTimeMs) throws FileAlreadyExistException, InvalidPathException,
      BlockInfoException, TachyonException {
    if (path.isRoot()) {
      LOG.info("FileAlreadyExistException: " + path);
      throw new FileAlreadyExistException(path.toString());
    }

    if (!directory && blockSizeByte < 1) {
      throw new BlockInfoException("Invalid block size " + blockSizeByte);
    }

    LOG.debug("createFile {}", CommonUtils.parametersToString(path));

    String[] pathNames = CommonUtils.getPathComponents(path.toString());
    String name = path.getName();

    String[] parentPath = new String[pathNames.length - 1];
    System.arraycopy(pathNames, 0, parentPath, 0, parentPath.length);

    synchronized (mRootLock) {
      Pair<Inode, Integer> inodeTraversal = traverseToInode(parentPath);
      // pathIndex is the index into pathNames where we start filling in the path from the inode.
      int pathIndex = parentPath.length;
      if (!traversalSucceeded(inodeTraversal)) {
        // Then the path component at errorInd k doesn't exist. If it's not recursive, we throw an
        // exception here. Otherwise we add the remaining path components to the list of components
        // to create.
        if (!recursive) {
          final String msg =
              "File " + path + " creation failed. Component " + inodeTraversal.getSecond() + "("
                  + parentPath[inodeTraversal.getSecond()] + ") does not exist";
          LOG.info("InvalidPathException: " + msg);
          throw new InvalidPathException(msg);
        } else {
          // We will start filling in the path from inodeTraversal.getSecond()
          pathIndex = inodeTraversal.getSecond();
        }
      }

      if (!inodeTraversal.getFirst().isDirectory()) {
        throw new InvalidPathException("Could not traverse to parent folder of path " + path
            + ". Component " + pathNames[pathIndex - 1] + " is not a directory.");
      }
      InodeFolder currentInodeFolder = (InodeFolder) inodeTraversal.getFirst();
      // Fill in the directories that were missing.
      for (int k = pathIndex; k < parentPath.length; k ++) {
        Inode dir =
            new InodeFolder(pathNames[k], mInodeCounter.incrementAndGet(),
                currentInodeFolder.getId(), creationTimeMs);
        dir.setPinned(currentInodeFolder.isPinned());
        currentInodeFolder.addChild(dir);
        currentInodeFolder.setLastModificationTimeMs(creationTimeMs);
        mFileIdToInodes.put(dir.getId(), dir);
        currentInodeFolder = (InodeFolder) dir;
      }

      // Create the final path component. First we need to make sure that there isn't already a file
      // here with that name. If there is an existing file that is a directory and we're creating a
      // directory, we just return the existing directory's id.
      Inode ret = currentInodeFolder.getChild(name);
      if (ret != null) {
        if (ret.isDirectory() && directory) {
          return ret.getId();
        }
        LOG.info("FileAlreadyExistException: " + path);
        throw new FileAlreadyExistException(path.toString());
      }
      if (directory) {
        ret =
            new InodeFolder(name, mInodeCounter.incrementAndGet(), currentInodeFolder.getId(),
                creationTimeMs);
        ret.setPinned(currentInodeFolder.isPinned());
      } else {
        ret =
            new InodeFile(name, mInodeCounter.incrementAndGet(), currentInodeFolder.getId(),
                blockSizeByte, creationTimeMs);
        ret.setPinned(currentInodeFolder.isPinned());
        if (ret.isPinned()) {
          mPinnedInodeFileIds.add(ret.getId());
        }
        if (mWhitelist.inList(path.toString())) {
          ((InodeFile) ret).setCache(true);
        }
      }

      mFileIdToInodes.put(ret.getId(), ret);
      currentInodeFolder.addChild(ret);
      currentInodeFolder.setLastModificationTimeMs(creationTimeMs);

      LOG.debug("createFile: File Created: {} parent: ", ret, currentInodeFolder);
      return ret.getId();
    }
  }

  void _createRawTable(int tableId, int columns, ByteBuffer metadata) throws TachyonException {
    synchronized (mRawTables) {
      if (!mRawTables.addRawTable(tableId, columns, metadata)) {
        throw new TachyonException("Failed to create raw table.");
      }
      mJournal.getEditLog().createRawTable(tableId, columns, metadata);
    }
  }

  /**
   * Inner delete function. Return true if the file does not exist in the first place.
   * 
   * @param fileId The inode to delete
   * @param recursive True if the file and it's subdirectories should be deleted
   * @param opTimeMs The time of the delete operation, in milliseconds
   * @return true if the deletion succeeded and false otherwise.
   * @throws TachyonException
   */
  boolean _delete(int fileId, boolean recursive, long opTimeMs) throws TachyonException {
    synchronized (mRootLock) {
      Inode inode = mFileIdToInodes.get(fileId);
      if (inode == null) {
        return true;
      }

      if (inode.isDirectory() && !recursive && ((InodeFolder) inode).getNumberOfChildren() > 0) {
        // inode is nonempty, and we don't want to delete a nonempty directory unless recursive is
        // true
        return false;
      }

      if (inode.getId() == mRoot.getId()) {
        // The root cannot be deleted.
        return false;
      }

      List<Inode> delInodes = new ArrayList<Inode>();
      delInodes.add(inode);
      if (inode.isDirectory()) {
        delInodes.addAll(getInodeChildrenRecursive((InodeFolder) inode));
      }

      // We go through each inode, removing it from it's parent set and from mDelInodes. If it's a
      // file, we deal with the checkpoints and blocks as well.
      for (int i = delInodes.size() - 1; i >= 0; i --) {
        Inode delInode = delInodes.get(i);

        if (delInode.isFile()) {
          String checkpointPath = ((InodeFile) delInode).getUfsPath();
          if (!checkpointPath.equals("")) {
            UnderFileSystem ufs = UnderFileSystem.get(checkpointPath, mTachyonConf);
            try {
              if (!ufs.exists(checkpointPath)) {
                LOG.warn("File does not exist the underfs: " + checkpointPath);
              } else if (!ufs.delete(checkpointPath, true)) {
                return false;
              }
            } catch (IOException e) {
              throw new TachyonException(e.getMessage());
            }
          }

          List<Pair<Long, Long>> blockIdWorkerIdList =
              ((InodeFile) delInode).getBlockIdWorkerIdPairs();
          synchronized (mWorkers) {
            for (Pair<Long, Long> blockIdWorkerId : blockIdWorkerIdList) {
              MasterWorkerInfo workerInfo = mWorkers.get(blockIdWorkerId.getSecond());
              if (workerInfo != null) {
                workerInfo.updateToRemovedBlock(true, blockIdWorkerId.getFirst());
              }
            }
          }

          mPinnedInodeFileIds.remove(delInode.getId());
        }

        InodeFolder parent = (InodeFolder) mFileIdToInodes.get(delInode.getParentId());
        parent.removeChild(delInode);
        parent.setLastModificationTimeMs(opTimeMs);

        if (mRawTables.exist(delInode.getId()) && !mRawTables.delete(delInode.getId())) {
          return false;
        }

        mFileIdToInodes.remove(delInode.getId());
        delInode.reverseId();
      }

      return true;
    }
  }

  /**
   * Get the raw table info associated with the given id.
   * 
   * @param path The path of the table
   * @param inode The inode at the path
   * @return the table info
   * @throws TableDoesNotExistException
   */
  public ClientRawTableInfo _getClientRawTableInfo(TachyonURI path, Inode inode)
      throws TableDoesNotExistException {
    LOG.info("getClientRawTableInfo(" + path + ")");
    if (!mRawTables.exist(inode.getId())) {
      throw new TableDoesNotExistException("Table " + inode.getId() + " does not exist.");
    }
    ClientRawTableInfo ret = new ClientRawTableInfo();
    ret.id = inode.getId();
    ret.name = inode.getName();
    ret.path = path.toString();
    ret.columns = mRawTables.getColumns(ret.id);
    ret.metadata = mRawTables.getMetadata(ret.id);
    return ret;
  }

  /**
   * Get the names of the sub-directories at the given path.
   * 
   * @param inode The inode to list
   * @param path The path of the given inode
   * @param recursive If true, recursively add the paths of the sub-directories
   * @return the list of paths
   * @throws InvalidPathException
   * @throws FileDoesNotExistException
   */
  private List<TachyonURI> _ls(Inode inode, TachyonURI path, boolean recursive)
      throws InvalidPathException, FileDoesNotExistException {
    synchronized (mRootLock) {
      List<TachyonURI> ret = new ArrayList<TachyonURI>();
      ret.add(path);
      if (inode.isDirectory()) {
        for (Inode child : ((InodeFolder) inode).getChildren()) {
          TachyonURI childUri = path.join(child.getName());
          if (recursive) {
            ret.addAll(_ls(child, childUri, recursive));
          } else {
            ret.add(childUri);
          }
        }
      }
      return ret;
    }
  }

  /**
   * Inner method of recomputePinnedFiles. Also directly called by EditLog.
   * 
   * @param inode The inode to start traversal from
   * @param setPinState An optional parameter indicating whether we should also set the "pinned"
   *        flag on each inode we traverse. If absent, the "isPinned" flag is unchanged.
   * @param opTimeMs The time of set pinned, in milliseconds
   */
  void _recomputePinnedFiles(Inode inode, Optional<Boolean> setPinState, long opTimeMs) {
    if (setPinState.isPresent()) {
      inode.setPinned(setPinState.get());
      inode.setLastModificationTimeMs(opTimeMs);
    }

    if (inode.isFile()) {
      if (inode.isPinned()) {
        mPinnedInodeFileIds.add(inode.getId());
      } else {
        mPinnedInodeFileIds.remove(inode.getId());
      }
    } else if (inode.isDirectory()) {
      for (Inode child : ((InodeFolder) inode).getChildren()) {
        _recomputePinnedFiles(child, setPinState, opTimeMs);
      }
    }
  }

  /**
   * Rename a file to the given path, inner method.
   * 
   * @param fileId The id of the file to rename
   * @param dstPath The new path of the file
   * @param opTimeMs The time of the rename operation, in milliseconds
   * @return true if the rename succeeded, false otherwise
   * @throws FileDoesNotExistException If the id doesn't point to an inode
   * @throws InvalidPathException if the source path is a prefix of the destination
   */
  public boolean _rename(int fileId, TachyonURI dstPath, long opTimeMs)
      throws FileDoesNotExistException, InvalidPathException {
    synchronized (mRootLock) {
      TachyonURI srcPath = getPath(fileId);
      if (srcPath.equals(dstPath)) {
        return true;
      }
      if (srcPath.isRoot() || dstPath.isRoot()) {
        return false;
      }
      String[] srcComponents = CommonUtils.getPathComponents(srcPath.toString());
      String[] dstComponents = CommonUtils.getPathComponents(dstPath.toString());
      // We can't rename a path to one of its subpaths, so we check for that, by making sure
      // srcComponents isn't a prefix of dstComponents.
      if (srcComponents.length < dstComponents.length) {
        boolean isPrefix = true;
        for (int prefixInd = 0; prefixInd < srcComponents.length; prefixInd ++) {
          if (!srcComponents[prefixInd].equals(dstComponents[prefixInd])) {
            isPrefix = false;
            break;
          }
        }
        if (isPrefix) {
          throw new InvalidPathException("Failed to rename: " + srcPath + " is a prefix of "
              + dstPath);
        }
      }

      TachyonURI srcParent = srcPath.getParent();
      TachyonURI dstParent = dstPath.getParent();

      // We traverse down to the source and destinations' parent paths
      Inode srcParentInode = getInode(srcParent);
      if (srcParentInode == null || !srcParentInode.isDirectory()) {
        return false;
      }

      Inode dstParentInode = getInode(dstParent);
      if (dstParentInode == null || !dstParentInode.isDirectory()) {
        return false;
      }

      // We make sure that the source path exists and the destination path doesn't
      Inode srcInode =
          ((InodeFolder) srcParentInode).getChild(srcComponents[srcComponents.length - 1]);
      if (srcInode == null) {
        return false;
      }
      if (((InodeFolder) dstParentInode)
          .getChild(dstComponents[dstComponents.length - 1]) != null) {
        return false;
      }

      // Now we remove srcInode from it's parent and insert it into dstPath's parent
      ((InodeFolder) srcParentInode).removeChild(srcInode);
      srcParentInode.setLastModificationTimeMs(opTimeMs);
      srcInode.setParentId(dstParentInode.getId());
      srcInode.setName(dstComponents[dstComponents.length - 1]);
      ((InodeFolder) dstParentInode).addChild(srcInode);
      dstParentInode.setLastModificationTimeMs(opTimeMs);
      return true;
    }
  }

  void _setPinned(int fileId, boolean pinned, long opTimeMs) throws FileDoesNotExistException {
    LOG.info("setPinned(" + fileId + ", " + pinned + ")");
    synchronized (mRootLock) {
      Inode inode = mFileIdToInodes.get(fileId);

      if (inode == null) {
        throw new FileDoesNotExistException("Failed to find inode" + fileId);
      }

      _recomputePinnedFiles(inode, Optional.of(pinned), opTimeMs);
    }
  }

  private void addBlock(InodeFile tFile, BlockInfo blockInfo, long opTimeMs)
      throws BlockInfoException {
    tFile.addBlock(blockInfo);
    tFile.setLastModificationTimeMs(opTimeMs);
    mJournal.getEditLog().addBlock(tFile.getId(), blockInfo.mBlockIndex, blockInfo.mLength,
        opTimeMs);
    mJournal.getEditLog().flush();
  }

  /**
   * Add a checkpoint to a file.
   * 
   * @param workerId The worker which submitted the request. -1 if the request is not from a worker.
   * @param fileId The file to add the checkpoint.
   * @param length The length of the checkpoint.
   * @param checkpointPath The path of the checkpoint.
   * @return true if the checkpoint is added successfully, false if not.
   * @throws FileNotFoundException
   * @throws SuspectedFileSizeException
   * @throws BlockInfoException
   */
  public boolean addCheckpoint(long workerId, int fileId, long length, TachyonURI checkpointPath)
      throws FileNotFoundException, SuspectedFileSizeException, BlockInfoException {
    long opTimeMs = System.currentTimeMillis();
    synchronized (mRootLock) {
      Pair<Boolean, Boolean> ret =
          _addCheckpoint(workerId, fileId, length, checkpointPath, opTimeMs);
      if (ret.getSecond()) {
        mJournal.getEditLog().addCheckpoint(fileId, length, checkpointPath, opTimeMs);
        mJournal.getEditLog().flush();
      }
      return ret.getFirst();
    }
  }

  /**
   * Removes a checkpointed file from the set of lost or being-recomputed files if it's there
   * 
   * @param fileId The file to examine
   */
  private void addFile(int fileId, int dependencyId) {
    synchronized (mFileIdToDependency) {
      if (mLostFiles.contains(fileId)) {
        mLostFiles.remove(fileId);
      }
      if (mBeingRecomputedFiles.contains(fileId)) {
        mBeingRecomputedFiles.remove(fileId);
      }
    }
  }

  /**
   * While loading an image, addToInodeMap will map the various ids to their inodes.
   * 
   * @param inode The inode to add
   * @param map The map to add the inodes to
   */
  private void addToInodeMap(Inode inode, Map<Integer, Inode> map) {
    map.put(inode.getId(), inode);
    if (inode.isDirectory()) {
      InodeFolder inodeFolder = (InodeFolder) inode;
      for (Inode child : inodeFolder.getChildren()) {
        addToInodeMap(child, map);
      }
    }
  }

  /**
   * A worker cache a block in its memory.
   * 
   * @param workerId
   * @param workerUsedBytes
   * @param blockId
   * @param length
   * @return the dependency id of the file if it has not been checkpointed. -1 means the file either
   *         does not have dependency or has already been checkpointed.
   * @throws FileDoesNotExistException
   * @throws SuspectedFileSizeException
   * @throws BlockInfoException
   */
  public int cacheBlock(long workerId, long workerUsedBytes, long storageDirId, long blockId,
      long length)
      throws FileDoesNotExistException, SuspectedFileSizeException, BlockInfoException {
    LOG.debug("Cache block: {}",
        CommonUtils.parametersToString(workerId, workerUsedBytes, blockId, length));

    MasterWorkerInfo tWorkerInfo = getWorkerInfo(workerId);
    tWorkerInfo.updateBlock(true, blockId);
    tWorkerInfo.updateUsedBytes(workerUsedBytes);
    tWorkerInfo.updateLastUpdatedTimeMs();

    int fileId = BlockInfo.computeInodeId(blockId);
    int blockIndex = BlockInfo.computeBlockIndex(blockId);
    synchronized (mRootLock) {
      Inode inode = mFileIdToInodes.get(fileId);

      if (inode == null) {
        throw new FileDoesNotExistException("File " + fileId + " does not exist.");
      }
      if (inode.isDirectory()) {
        throw new FileDoesNotExistException("File " + fileId + " is a folder.");
      }

      InodeFile tFile = (InodeFile) inode;
      if (tFile.getNumberOfBlocks() <= blockIndex) {
        addBlock(tFile, new BlockInfo(tFile, blockIndex, length), System.currentTimeMillis());
      }

      tFile.addLocation(blockIndex, workerId, tWorkerInfo.mWorkerAddress, storageDirId);

      if (tFile.hasCheckpointed()) {
        return -1;
      } else {
        return tFile.getDependencyId();
      }
    }
  }

  /**
   * Completes the checkpointing of a file.
   * 
   * @param fileId The id of the file
   * @throws FileDoesNotExistException
   */
  public void completeFile(int fileId) throws FileDoesNotExistException {
    long opTimeMs = System.currentTimeMillis();
    synchronized (mRootLock) {
      _completeFile(fileId, opTimeMs);
      mJournal.getEditLog().completeFile(fileId, opTimeMs);
      mJournal.getEditLog().flush();
    }
  }

  public int createDependency(List<TachyonURI> parents, List<TachyonURI> children,
      String commandPrefix, List<ByteBuffer> data, String comment, String framework,
      String frameworkVersion, DependencyType dependencyType)
      throws InvalidPathException, FileDoesNotExistException {
    synchronized (mRootLock) {
      LOG.info("ParentList: " + CommonUtils.listToString(parents));
      List<Integer> parentsIdList = getFilesIds(parents);
      List<Integer> childrenIdList = getFilesIds(children);

      int depId = mDependencyCounter.incrementAndGet();
      long creationTimeMs = System.currentTimeMillis();
      int ret =
          _createDependency(parentsIdList, childrenIdList, commandPrefix, data, comment, framework,
              frameworkVersion, dependencyType, depId, creationTimeMs);

      return ret;
    }
  }

  /**
   * Create a file. // TODO Make this API better.
   * 
   * @throws FileAlreadyExistException
   * @throws InvalidPathException
   * @throws BlockInfoException
   * @throws TachyonException
   */
  public int createFile(boolean recursive, TachyonURI path, boolean directory, long blockSizeByte)
      throws FileAlreadyExistException, InvalidPathException, BlockInfoException, TachyonException {
    long creationTimeMs = System.currentTimeMillis();
    synchronized (mRootLock) {
      int ret = _createFile(recursive, path, directory, blockSizeByte, creationTimeMs);
      mJournal.getEditLog().createFile(recursive, path, directory, blockSizeByte, creationTimeMs);
      mJournal.getEditLog().flush();
      return ret;
    }
  }

  public int createFile(TachyonURI path, long blockSizeByte) throws FileAlreadyExistException,
      InvalidPathException, BlockInfoException, TachyonException {
    return createFile(true, path, false, blockSizeByte);
  }

  public int createFile(TachyonURI path, long blockSizeByte, boolean recursive)
      throws FileAlreadyExistException, InvalidPathException, BlockInfoException, TachyonException {
    return createFile(recursive, path, false, blockSizeByte);
  }

  /**
   * Creates a new block for the given file.
   * 
   * @param fileId The id of the file
   * @return the block id.
   * @throws FileDoesNotExistException
   */
  public long createNewBlock(int fileId) throws FileDoesNotExistException {
    synchronized (mRootLock) {
      Inode inode = mFileIdToInodes.get(fileId);

      if (inode == null) {
        throw new FileDoesNotExistException("File " + fileId + " does not exit.");
      }
      if (!inode.isFile()) {
        throw new FileDoesNotExistException("File " + fileId + " is not a file.");
      }

      return ((InodeFile) inode).getNewBlockId();
    }
  }

  /**
   * Creates a raw table.
   * 
   * @param path The path to place the table at
   * @param columns The number of columns in the table
   * @param metadata Additional metadata about the table
   * @return the file id of the table
   * @throws FileAlreadyExistException
   * @throws InvalidPathException
   * @throws TableColumnException
   * @throws TachyonException
   */
  public int createRawTable(TachyonURI path, int columns, ByteBuffer metadata)
      throws FileAlreadyExistException, InvalidPathException, TableColumnException,
      TachyonException {
    LOG.info("createRawTable" + CommonUtils.parametersToString(path, columns));

    int maxColumns = mTachyonConf.getInt(Constants.MAX_COLUMNS, 1000);
    if (columns <= 0 || columns >= maxColumns) {
      throw new TableColumnException("Column " + columns + " should between 0 to "
          + maxColumns);
    }

    int id;
    try {
      id = createFile(true, path, true, 0);
      _createRawTable(id, columns, metadata);
    } catch (BlockInfoException e) {
      throw new FileAlreadyExistException(e.getMessage());
    }

    for (int k = 0; k < columns; k ++) {
      mkdirs(path.join(COL + k), true);
    }

    return id;
  }

  /**
   * Delete a file based on the file's ID.
   * 
   * @param fileId the file to be deleted.
   * @param recursive whether delete the file recursively or not.
   * @return succeed or not
   * @throws TachyonException
   */
  public boolean delete(int fileId, boolean recursive) throws TachyonException {
    long opTimeMs = System.currentTimeMillis();
    synchronized (mRootLock) {
      boolean ret = _delete(fileId, recursive, opTimeMs);
      mJournal.getEditLog().delete(fileId, recursive, opTimeMs);
      mJournal.getEditLog().flush();
      return ret;
    }
  }

  /**
   * Delete files based on the path.
   * 
   * @param path The file to be deleted.
   * @param recursive whether delete the file recursively or not.
   * @return succeed or not
   * @throws TachyonException
   */
  public boolean delete(TachyonURI path, boolean recursive) throws TachyonException {
    LOG.info("delete(" + path + ")");
    synchronized (mRootLock) {
      Inode inode = null;
      try {
        inode = getInode(path);
      } catch (InvalidPathException e) {
        return false;
      }
      if (inode == null) {
        return true;
      }
      return delete(inode.getId(), recursive);
    }
  }

  public long getBlockIdBasedOnOffset(int fileId, long offset) throws FileDoesNotExistException {
    synchronized (mRootLock) {
      Inode inode = mFileIdToInodes.get(fileId);
      if (inode == null) {
        throw new FileDoesNotExistException("FileId " + fileId + " does not exist.");
      }
      if (!inode.isFile()) {
        throw new FileDoesNotExistException(fileId + " is not a file.");
      }

      return ((InodeFile) inode).getBlockIdBasedOnOffset(offset);
    }
  }

  /**
   * Get the list of blocks of an InodeFile determined by path.
   * 
   * @param path The file.
   * @return The list of the blocks of the file.
   * @throws InvalidPathException
   * @throws FileDoesNotExistException
   */
  public List<BlockInfo> getBlockList(TachyonURI path) throws InvalidPathException,
      FileDoesNotExistException {
    Inode inode = getInode(path);
    if (inode == null) {
      throw new FileDoesNotExistException(path + " does not exist.");
    }
    if (!inode.isFile()) {
      throw new FileDoesNotExistException(path + " is not a file.");
    }
    InodeFile inodeFile = (InodeFile) inode;
    return inodeFile.getBlockList();
  }

  /**
   * Get the capacity of the whole system.
   * 
   * @return the system's capacity in bytes.
   */
  public long getCapacityBytes() {
    long ret = 0;
    synchronized (mWorkers) {
      for (MasterWorkerInfo worker : mWorkers.values()) {
        ret += worker.getCapacityBytes();
      }
    }
    return ret;
  }

  /**
   * Get the block info associated with the given id.
   * 
   * @param blockId The id of the block return
   * @return the block info
   * @throws FileDoesNotExistException
   * @throws BlockInfoException
   */
  public ClientBlockInfo getClientBlockInfo(long blockId) throws FileDoesNotExistException,
      BlockInfoException {
    int fileId = BlockInfo.computeInodeId(blockId);
    synchronized (mRootLock) {
      Inode inode = mFileIdToInodes.get(fileId);
      if (inode == null || inode.isDirectory()) {
        throw new FileDoesNotExistException("FileId " + fileId + " does not exist.");
      }
      ClientBlockInfo ret =
          ((InodeFile) inode).getClientBlockInfo(BlockInfo.computeBlockIndex(blockId),
              mTachyonConf);
      LOG.debug("getClientBlockInfo: {} : {}", blockId, ret);
      return ret;
    }
  }

  /**
   * Get the dependency info associated with the given id.
   * 
   * @param dependencyId The id of the dependency
   * @return the dependency info
   * @throws DependencyDoesNotExistException
   */
  public ClientDependencyInfo getClientDependencyInfo(int dependencyId)
      throws DependencyDoesNotExistException {
    Dependency dep = null;
    synchronized (mFileIdToDependency) {
      dep = mFileIdToDependency.get(dependencyId);
      if (dep == null) {
        throw new DependencyDoesNotExistException("No dependency with id " + dependencyId);
      }
    }
    return dep.generateClientDependencyInfo();
  }

  /**
   * Get the file info associated with the given id.
   * 
   * @param fid The id of the file
   * @return the file info
   */
  public ClientFileInfo getClientFileInfo(int fid) {
    synchronized (mRootLock) {
      Inode inode = mFileIdToInodes.get(fid);
      if (inode == null) {
        ClientFileInfo info = new ClientFileInfo();
        info.id = -1;
        return info;
      }
      return inode.generateClientFileInfo(getPath(inode).toString());
    }
  }

  /**
   * Get the file info for the file at the given path
   * 
   * @param path The path of the file
   * @return the file info
   * @throws InvalidPathException
   */
  public ClientFileInfo getClientFileInfo(TachyonURI path) throws InvalidPathException {
    synchronized (mRootLock) {
      Inode inode = getInode(path);
      if (inode == null) {
        ClientFileInfo info = new ClientFileInfo();
        info.id = -1;
        return info;
      }
      return inode.generateClientFileInfo(path.toString());
    }
  }

  /**
   * Get the raw table info associated with the given id.
   * 
   * @param id The id of the table
   * @return the table info
   * @throws TableDoesNotExistException
   */
  public ClientRawTableInfo getClientRawTableInfo(int id) throws TableDoesNotExistException {
    synchronized (mRootLock) {
      Inode inode = mFileIdToInodes.get(id);
      if (inode == null || !inode.isDirectory()) {
        throw new TableDoesNotExistException("Table " + id + " does not exist.");
      }
      return _getClientRawTableInfo(getPath(inode), inode);
    }
  }

  /**
   * Get the raw table info for the table at the given path
   * 
   * @param path The path of the table
   * @return the table info
   * @throws TableDoesNotExistException
   * @throws InvalidPathException
   */
  public ClientRawTableInfo getClientRawTableInfo(TachyonURI path)
      throws TableDoesNotExistException, InvalidPathException {
    synchronized (mRootLock) {
      Inode inode = getInode(path);
      if (inode == null) {
        throw new TableDoesNotExistException("Table " + path + " does not exist.");
      }
      return _getClientRawTableInfo(path, inode);
    }
  }

  /**
   * Get the file id of the file.
   * 
   * @param path The path of the file
   * @return The file id of the file. -1 if the file does not exist.
   * @throws InvalidPathException
   */
  public int getFileId(TachyonURI path) throws InvalidPathException {
    Inode inode = getInode(path);
    int ret = -1;
    if (inode != null) {
      ret = inode.getId();
    }
    LOG.debug("getFileId({}): {}", path, ret);
    return ret;
  }

  /**
   * Get the block infos of a file with the given id. Throws an exception if the id names a
   * directory.
   * 
   * @param fileId The id of the file to look up
   * @return the block infos of the file
   * @throws FileDoesNotExistException
   */
  public List<ClientBlockInfo> getFileBlocks(int fileId) throws FileDoesNotExistException {
    synchronized (mRootLock) {
      Inode inode = mFileIdToInodes.get(fileId);
      if (inode == null || inode.isDirectory()) {
        throw new FileDoesNotExistException("FileId " + fileId + " does not exist.");
      }
      List<ClientBlockInfo> ret = ((InodeFile) inode).getClientBlockInfos(mTachyonConf);
      LOG.debug("getFileLocations: {} {}", fileId, ret);
      return ret;
    }
  }

  /**
   * Get the block infos of a file with the given path. Throws an exception if the path names a
   * directory.
   * 
   * @param path The path of the file to look up
   * @return the block infos of the file
   * @throws FileDoesNotExistException
   * @throws InvalidPathException
   */
  public List<ClientBlockInfo> getFileBlocks(TachyonURI path) throws FileDoesNotExistException,
      InvalidPathException {
    LOG.info("getFileLocations: " + path);
    synchronized (mRootLock) {
      Inode inode = getInode(path);
      if (inode == null) {
        throw new FileDoesNotExistException(path.toString());
      }
      return getFileBlocks(inode.getId());
    }
  }

  /**
   * Get the file id's of the given paths. It recursively scans directories for the file id's inside
   * of them.
   * 
   * @param pathList The list of paths to look at
   * @return the file id's of the files.
   * @throws InvalidPathException
   * @throws FileDoesNotExistException
   */
  private List<Integer> getFilesIds(List<TachyonURI> pathList) throws InvalidPathException,
      FileDoesNotExistException {
    List<Integer> ret = new ArrayList<Integer>(pathList.size());
    for (int k = 0; k < pathList.size(); k ++) {
      ret.addAll(listFiles(pathList.get(k), true));
    }
    return ret;
  }

  /**
   * If the <code>path</code> is a directory, return all the direct entries in it. If the
   * <code>path</code> is a file, return its ClientFileInfo.
   * 
   * @param path the target directory/file path
   * @return A list of ClientFileInfo
   * @throws FileDoesNotExistException
   * @throws InvalidPathException
   */
  public List<ClientFileInfo> getFilesInfo(TachyonURI path) throws FileDoesNotExistException,
      InvalidPathException {
    List<ClientFileInfo> ret = new ArrayList<ClientFileInfo>();

    Inode inode = getInode(path);
    if (inode == null) {
      throw new FileDoesNotExistException(path.toString());
    }

    if (inode.isDirectory()) {
      for (Inode child : ((InodeFolder) inode).getChildren()) {
        ret.add(child.generateClientFileInfo(CommonUtils.concat(path, child.getName())));
      }
    } else {
      ret.add(inode.generateClientFileInfo(path.toString()));
    }
    return ret;
  }

  /**
   * Get absolute paths of all in memory files.
   * 
   * @return absolute paths of all in memory files.
   */
  public List<TachyonURI> getInMemoryFiles() {
    List<TachyonURI> ret = new ArrayList<TachyonURI>();
    LOG.info("getInMemoryFiles()");
    Queue<Pair<InodeFolder, TachyonURI>> nodesQueue =
        new LinkedList<Pair<InodeFolder, TachyonURI>>();
    synchronized (mRootLock) {
      // TODO: Verify we want to use absolute path.
      nodesQueue.add(
          new Pair<InodeFolder, TachyonURI>(mRoot, new TachyonURI(TachyonURI.SEPARATOR)));
      while (!nodesQueue.isEmpty()) {
        Pair<InodeFolder, TachyonURI> tPair = nodesQueue.poll();
        InodeFolder tFolder = tPair.getFirst();
        TachyonURI curUri = tPair.getSecond();

        Set<Inode> children = tFolder.getChildren();
        for (Inode tInode : children) {
          TachyonURI newUri = curUri.join(tInode.getName());
          if (tInode.isDirectory()) {
            nodesQueue.add(new Pair<InodeFolder, TachyonURI>((InodeFolder) tInode, newUri));
          } else if (((InodeFile) tInode).isFullyInMemory()) {
            ret.add(newUri);
          }
        }
      }
    }
    return ret;
  }

  /**
   * Same as {@link #getInode(String[] pathNames)} except that it takes a path string.
   */
  private Inode getInode(TachyonURI path) throws InvalidPathException {
    return getInode(CommonUtils.getPathComponents(path.toString()));
  }

  /**
   * Get the inode of the file at the given path.
   * 
   * @param pathNames The path components of the path to search for
   * @return the inode of the file at the given path, or null if the file does not exist
   * @throws InvalidPathException
   */
  private Inode getInode(String[] pathNames) throws InvalidPathException {
    Pair<Inode, Integer> inodeTraversal = traverseToInode(pathNames);
    if (!traversalSucceeded(inodeTraversal)) {
      return null;
    }
    return inodeTraversal.getFirst();
  }

  /**
   * Returns a list of the given folder's children, recursively scanning subdirectories. It adds the
   * parent of a node before adding its children.
   * 
   * @param inodeFolder The folder to start looking at
   * @return a list of the children inodes.
   */
  private List<Inode> getInodeChildrenRecursive(InodeFolder inodeFolder) {
    synchronized (mRootLock) {
      List<Inode> ret = new ArrayList<Inode>();
      for (Inode i : inodeFolder.getChildren()) {
        ret.add(i);
        if (i.isDirectory()) {
          ret.addAll(getInodeChildrenRecursive((InodeFolder) i));
        }
      }
      return ret;
    }
  }

  /**
   * Get Journal instance for MasterInfo for Unit test only
   * 
   * @return Journal instance
   */
  public Journal getJournal() {
    return mJournal;
  }

  /**
   * Get the master address.
   * 
   * @return the master address
   */
  public InetSocketAddress getMasterAddress() {
    return mMasterAddress;
  }

  /**
   * Get a new user id
   * 
   * @return a new user id
   */
  public long getNewUserId() {
    return mUserCounter.incrementAndGet();
  }

  /**
   * Get the number of files at a given path.
   * 
   * @param path The path to look at
   * @return The number of files at the path. Returns 1 if the path specifies a file. If it's a
   *         directory, returns the number of items in the directory.
   * @throws InvalidPathException
   * @throws FileDoesNotExistException
   */
  public int getNumberOfFiles(TachyonURI path)
      throws InvalidPathException, FileDoesNotExistException {
    Inode inode = getInode(path);
    if (inode == null) {
      throw new FileDoesNotExistException(path.toString());
    }
    if (inode.isFile()) {
      return 1;
    }
    return ((InodeFolder) inode).getNumberOfChildren();
  }

  /**
   * Get the path specified by a given inode.
   * 
   * @param inode The inode
   * @return the path of the inode
   */
  private TachyonURI getPath(Inode inode) {
    synchronized (mRootLock) {
      if (inode.getId() == 1) {
        return new TachyonURI(TachyonURI.SEPARATOR);
      }
      if (inode.getParentId() == 1) {
        return new TachyonURI(TachyonURI.SEPARATOR + inode.getName());
      }
      return getPath(mFileIdToInodes.get(inode.getParentId())).join(inode.getName());
    }
  }

  /**
   * Get the path of a file with the given id
   * 
   * @param fileId The id of the file to look up
   * @return the path of the file
   * @throws FileDoesNotExistException raise if the file does not exist.
   */
  public TachyonURI getPath(int fileId) throws FileDoesNotExistException {
    synchronized (mRootLock) {
      Inode inode = mFileIdToInodes.get(fileId);
      if (inode == null) {
        throw new FileDoesNotExistException("FileId " + fileId + " does not exist");
      }
      return getPath(inode);
    }
  }

  /**
   * Get a list of the pin id's.
   * 
   * @return a list of pin id's
   */
  public List<Integer> getPinIdList() {
    synchronized (mPinnedInodeFileIds) {
      return Lists.newArrayList(mPinnedInodeFileIds);
    }
  }

  /**
   * Creates a list of high priority dependencies, which don't yet have checkpoints.
   * 
   * @return the list of dependency ids
   */
  public List<Integer> getPriorityDependencyList() {
    synchronized (mFileIdToDependency) {
      int earliestDepId = -1;
      if (mPriorityDependencies.isEmpty()) {
        long earliest = Long.MAX_VALUE;
        for (int depId : mUncheckpointedDependencies) {
          Dependency dep = mFileIdToDependency.get(depId);
          if (!dep.hasChildrenDependency()) {
            mPriorityDependencies.add(dep.mId);
          }

          if (dep.mCreationTimeMs < earliest) {
            earliest = dep.mCreationTimeMs;
            earliestDepId = dep.mId;
          }
        }

        if (!mPriorityDependencies.isEmpty()) {
          LOG.info("New computed priority dependency list " + mPriorityDependencies);
        }
      }

      if (mPriorityDependencies.isEmpty() && earliestDepId != -1) {
        mPriorityDependencies.add(earliestDepId);
        LOG.info("Priority dependency list by earliest creation time: " + mPriorityDependencies);
      }

      List<Integer> ret = new ArrayList<Integer>(mPriorityDependencies.size());
      ret.addAll(mPriorityDependencies);
      return ret;
    }
  }

  /**
   * Get the id of the table at the given path.
   * 
   * @param path The path of the table
   * @return the id of the table
   * @throws InvalidPathException
   * @throws TableDoesNotExistException
   */
  public int getRawTableId(TachyonURI path)
      throws InvalidPathException, TableDoesNotExistException {
    Inode inode = getInode(path);
    if (inode == null) {
      throw new TableDoesNotExistException(path.toString());
    }
    if (inode.isDirectory()) {
      int id = inode.getId();
      if (mRawTables.exist(id)) {
        return id;
      }
    }
    return -1;
  }

  /**
   * Get the master start time in milliseconds.
   * 
   * @return the master start time in milliseconds
   */
  public long getStarttimeMs() {
    return mStartTimeMs;
  }

  /**
   * Get the capacity of the under file system.
   * 
   * @return the capacity in bytes
   * @throws IOException
   */
  public long getUnderFsCapacityBytes() throws IOException {
    UnderFileSystem ufs = UnderFileSystem.get(mUFSDataFolder, mTachyonConf);
    return ufs.getSpace(mUFSDataFolder, SpaceType.SPACE_TOTAL);
  }

  /**
   * Get the amount of free space in the under file system.
   * 
   * @return the free space in bytes
   * @throws IOException
   */
  public long getUnderFsFreeBytes() throws IOException {
    UnderFileSystem ufs = UnderFileSystem.get(mUFSDataFolder, mTachyonConf);
    return ufs.getSpace(mUFSDataFolder, SpaceType.SPACE_FREE);
  }

  /**
   * Get the amount of space used in the under file system.
   * 
   * @return the space used in bytes
   * @throws IOException
   */
  public long getUnderFsUsedBytes() throws IOException {
    UnderFileSystem ufs = UnderFileSystem.get(mUFSDataFolder, mTachyonConf);
    return ufs.getSpace(mUFSDataFolder, SpaceType.SPACE_USED);
  }

  /**
   * Get the amount of space used by the workers.
   * 
   * @return the amount of space used in bytes
   */
  public long getUsedBytes() {
    long ret = 0;
    synchronized (mWorkers) {
      for (MasterWorkerInfo worker : mWorkers.values()) {
        ret += worker.getUsedBytes();
      }
    }
    return ret;
  }

  /**
   * Get the white list.
   * 
   * @return the white list
   */
  public List<String> getWhiteList() {
    return mWhitelist.getList();
  }

  /**
   * Get the address of a worker.
   * 
   * @param random If true, select a random worker
   * @param host If <code>random</code> is false, select a worker on this host
   * @return the address of the selected worker, or null if no address could be found
   */
  public NetAddress getWorker(boolean random, String host) throws UnknownHostException {
    synchronized (mWorkers) {
      if (mWorkerAddressToId.isEmpty()) {
        return null;
      }
      if (random) {
        int index = new Random(mWorkerAddressToId.size()).nextInt(mWorkerAddressToId.size());
        for (NetAddress address : mWorkerAddressToId.keySet()) {
          if (index == 0) {
            LOG.debug("getRandomWorker: {}", address);
            return address;
          }
          index --;
        }
        for (NetAddress address : mWorkerAddressToId.keySet()) {
          LOG.debug("getRandomWorker: {}", address);
          return address;
        }
      } else {
        for (NetAddress address : mWorkerAddressToId.keySet()) {
          InetAddress inetAddress = InetAddress.getByName(address.getMHost());
          if (inetAddress.getHostName().equals(host) || inetAddress.getHostAddress().equals(host)
              || inetAddress.getCanonicalHostName().equals(host)) {
            LOG.debug("getLocalWorker: {}" + address);
            return address;
          }
        }
      }
    }
    LOG.info("getLocalWorker: no local worker on " + host);
    return null;
  }

  /**
   * Get the number of workers.
   * 
   * @return the number of workers
   */
  public int getWorkerCount() {
    synchronized (mWorkers) {
      return mWorkers.size();
    }
  }

  /**
   * Get info about a worker.
   * 
   * @param workerId The id of the worker to look at
   * @return the info about the worker
   */
  private MasterWorkerInfo getWorkerInfo(long workerId) {
    MasterWorkerInfo ret = null;
    synchronized (mWorkers) {
      ret = mWorkers.get(workerId);

      if (ret == null) {
        LOG.error("No worker: " + workerId);
      }
    }
    return ret;
  }

  /**
   * Get info about all the workers.
   * 
   * @return a list of worker infos
   */
  public List<ClientWorkerInfo> getWorkersInfo() {
    List<ClientWorkerInfo> ret = new ArrayList<ClientWorkerInfo>();

    synchronized (mWorkers) {
      for (MasterWorkerInfo worker : mWorkers.values()) {
        ret.add(worker.generateClientWorkerInfo());
      }
    }

    return ret;
  }

  /**
   * Get info about the lost workers
   * 
   * @return a list of worker info
   */
  public List<ClientWorkerInfo> getLostWorkersInfo() {
    List<ClientWorkerInfo> ret = new ArrayList<ClientWorkerInfo>();

    for (MasterWorkerInfo worker : mLostWorkers) {
      ret.add(worker.generateClientWorkerInfo());
    }

    return ret;
  }

  public void init() throws IOException {
    mCheckpointInfo.updateEditTransactionCounter(mJournal.loadEditLog(this));

    mJournal.createImage(this);
    mJournal.createEditLog(mCheckpointInfo.getEditTransactionCounter());
    mHeartbeat =
        mExecutorService.submit(new HeartbeatThread("Master Heartbeat",
            new MasterInfoHeartbeatExecutor(),
            mTachyonConf.getInt(Constants.MASTER_HEARTBEAT_INTERVAL_MS, Constants.SECOND_MS)));

    mRecompute = mExecutorService.submit(new RecomputationScheduler());
  }

  /**
   * Get the id of the file at the given path. If recursive, it scans the subdirectories as well.
   * 
   * @param path The path to start looking at
   * @param recursive If true, recursively scan the subdirectories at the given path as well
   * @return the list of the inode id's at the path
   * @throws InvalidPathException
   * @throws FileDoesNotExistException
   */
  public List<Integer> listFiles(TachyonURI path, boolean recursive) throws InvalidPathException,
      FileDoesNotExistException {
    List<Integer> ret = new ArrayList<Integer>();
    synchronized (mRootLock) {
      Inode inode = getInode(path);
      if (inode == null) {
        throw new FileDoesNotExistException(path.toString());
      }

      if (inode.isFile()) {
        ret.add(inode.getId());
      } else if (recursive) {
        Queue<Inode> queue = new LinkedList<Inode>();
        queue.addAll(((InodeFolder) inode).getChildren());

        while (!queue.isEmpty()) {
          Inode qinode = queue.poll();
          if (qinode.isDirectory()) {
            queue.addAll(((InodeFolder) qinode).getChildren());
          } else {
            ret.add(qinode.getId());
          }
        }
      } else {
        for (Inode child : ((InodeFolder) inode).getChildren()) {
          ret.add(child.getId());
        }
      }
    }

    return ret;
  }

  /**
   * Load the image from <code>parser</code>, which is created based on the <code>path</code>.
   * Assume this blocks the whole MasterInfo.
   * 
   * @param parser the JsonParser to load the image
   * @param path the file to load the image
   * @throws IOException
   */
  public void loadImage(JsonParser parser, TachyonURI path) throws IOException {
    while (true) {
      ImageElement ele;
      try {
        ele = parser.readValueAs(ImageElement.class);
        LOG.debug("Read Element: {}", ele);
      } catch (IOException e) {
        // Unfortunately brittle, but Jackson rethrows EOF with this message.
        if (e.getMessage().contains("end-of-input")) {
          break;
        } else {
          throw e;
        }
      }

      switch (ele.mType) {
        case Version: {
          if (ele.getInt("version") != Constants.JOURNAL_VERSION) {
            throw new IOException("Image " + path + " has journal version " + ele.getInt("version")
                + ". The system has version " + Constants.JOURNAL_VERSION);
          }
          break;
        }
        case Checkpoint: {
          mInodeCounter.set(ele.getInt("inodeCounter"));
          mCheckpointInfo.updateEditTransactionCounter(ele.getLong("editTransactionCounter"));
          mCheckpointInfo.updateDependencyCounter(ele.getInt("dependencyCounter"));
          break;
        }
        case Dependency: {
          Dependency dep = Dependency.loadImage(ele, mTachyonConf);

          mFileIdToDependency.put(dep.mId, dep);
          if (!dep.hasCheckpointed()) {
            mUncheckpointedDependencies.add(dep.mId);
          }
          for (int parentDependencyId : dep.mParentDependencies) {
            mFileIdToDependency.get(parentDependencyId).addChildrenDependency(dep.mId);
          }
          break;
        }
        case InodeFile: {
          // This element should not be loaded here. It should be loaded by InodeFolder.
          throw new IOException("Invalid element type " + ele);
        }
        case InodeFolder: {
          Inode inode = InodeFolder.loadImage(parser, ele);
          addToInodeMap(inode, mFileIdToInodes);
          recomputePinnedFiles(inode, Optional.<Boolean>absent());

          if (inode.getId() != 1) {
            throw new IOException("Invalid element type " + ele);
          }
          mRoot = (InodeFolder) inode;

          break;
        }
        case RawTable: {
          mRawTables.loadImage(ele);
          break;
        }
        default:
          throw new IOException("Invalid element type " + ele);
      }
    }
  }

  /**
   * Get the names of the sub-directories at the given path.
   * 
   * @param path The path to look at
   * @param recursive If true, recursively add the paths of the sub-directories
   * @return the list of paths
   * @throws InvalidPathException
   * @throws FileDoesNotExistException
   */
  public List<TachyonURI> ls(TachyonURI path, boolean recursive) throws InvalidPathException,
      FileDoesNotExistException {
    synchronized (mRootLock) {
      Inode inode = getInode(path);
      if (inode == null) {
        throw new FileDoesNotExistException(path.toString());
      }
      return _ls(inode, path, recursive);
    }
  }

  /**
   * Create a directory at the given path.
   * 
   * @param path The path to create a directory at
   * @return true if and only if the directory was created; false otherwise
   * @throws FileAlreadyExistException
   * @throws InvalidPathException
   * @throws TachyonException
   */
  public boolean mkdirs(TachyonURI path, boolean recursive) throws FileAlreadyExistException,
      InvalidPathException, TachyonException {
    try {
      return createFile(recursive, path, true, 0) > 0;
    } catch (BlockInfoException e) {
      throw new FileAlreadyExistException(e.getMessage());
    }
  }

  /**
   * Called by edit log only.
   * 
   * @param fileId
   * @param blockIndex
   * @param blockLength
   * @param opTimeMs
   * @throws FileDoesNotExistException
   * @throws BlockInfoException
   */
  void opAddBlock(int fileId, int blockIndex, long blockLength, long opTimeMs)
      throws FileDoesNotExistException, BlockInfoException {
    synchronized (mRootLock) {
      Inode inode = mFileIdToInodes.get(fileId);

      if (inode == null) {
        throw new FileDoesNotExistException("File " + fileId + " does not exist.");
      }
      if (inode.isDirectory()) {
        throw new FileDoesNotExistException("File " + fileId + " is a folder.");
      }

      addBlock((InodeFile) inode, new BlockInfo((InodeFile) inode, blockIndex, blockLength),
          opTimeMs);
    }
  }

  /**
   * Recomputes mFileIdPinList at the given Inode, recursively recomputing for children. Optionally
   * will set the "pinned" flag as we go.
   * 
   * @param inode The inode to start traversal from
   * @param setPinState An optional parameter indicating whether we should also set the "pinned"
   *        flag on each inode we traverse. If absent, the "isPinned" flag is unchanged.
   */
  private void recomputePinnedFiles(Inode inode, Optional<Boolean> setPinState) {
    long opTimeMs = System.currentTimeMillis();
    _recomputePinnedFiles(inode, setPinState, opTimeMs);
  }

  /**
   * Register a worker at the given address, setting it up and associating it with a given list of
   * blocks.
   * 
   * @param workerNetAddress The address of the worker to register
   * @param totalBytes The capacity of the worker in bytes
   * @param usedBytes The number of bytes already used in the worker
   * @param currentBlockIds Mapping from id of the StorageDir to id list of the blocks
   * @return the new id of the registered worker
   * @throws BlockInfoException
   */
  public long registerWorker(NetAddress workerNetAddress, long totalBytes, long usedBytes,
      Map<Long, List<Long>> currentBlockIds) throws BlockInfoException {
    long id = 0;
    NetAddress workerAddress = new NetAddress(workerNetAddress);
    LOG.info("registerWorker(): WorkerNetAddress: " + workerAddress);

    synchronized (mWorkers) {
      if (mWorkerAddressToId.containsKey(workerAddress)) {
        id = mWorkerAddressToId.get(workerAddress);
        mWorkerAddressToId.remove(workerAddress);
        LOG.warn("The worker " + workerAddress + " already exists as id " + id + ".");
      }
      if (id != 0 && mWorkers.containsKey(id)) {
        MasterWorkerInfo tWorkerInfo = mWorkers.get(id);
        mWorkers.remove(id);
        mLostWorkers.add(tWorkerInfo);
        LOG.warn("The worker with id " + id + " has been removed.");
      }
      id = mStartTimeNSPrefix + mWorkerCounter.incrementAndGet();
      MasterWorkerInfo tWorkerInfo = new MasterWorkerInfo(id, workerAddress, totalBytes);
      tWorkerInfo.updateUsedBytes(usedBytes);
      for (List<Long> blockIds : currentBlockIds.values()) {
        tWorkerInfo.updateBlocks(true, blockIds);
      }
      tWorkerInfo.updateLastUpdatedTimeMs();
      mWorkers.put(id, tWorkerInfo);
      mWorkerAddressToId.put(workerAddress, id);
      LOG.info("registerWorker(): " + tWorkerInfo);
    }

    synchronized (mRootLock) {
      for (Entry<Long, List<Long>> blockIds : currentBlockIds.entrySet()) {
        long storageDirId = blockIds.getKey();
        for (long blockId : blockIds.getValue()) {
          int fileId = BlockInfo.computeInodeId(blockId);
          int blockIndex = BlockInfo.computeBlockIndex(blockId);
          Inode inode = mFileIdToInodes.get(fileId);
          if (inode != null && inode.isFile()) {
            ((InodeFile) inode).addLocation(blockIndex, id, workerAddress, storageDirId);
          } else {
            LOG.warn("registerWorker failed to add fileId " + fileId + " blockIndex " + blockIndex);
          }
        }
      }
    }

    return id;
  }

  /**
   * Rename a file to the given path.
   * 
   * @param fileId The id of the file to rename
   * @param dstPath The new path of the file
   * @return true if the rename succeeded, false otherwise
   * @throws FileDoesNotExistException
   * @throws InvalidPathException
   */
  public boolean rename(int fileId, TachyonURI dstPath) throws FileDoesNotExistException,
      InvalidPathException {
    long opTimeMs = System.currentTimeMillis();
    synchronized (mRootLock) {
      boolean ret = _rename(fileId, dstPath, opTimeMs);
      mJournal.getEditLog().rename(fileId, dstPath, opTimeMs);
      mJournal.getEditLog().flush();
      return ret;
    }
  }

  /**
   * Rename a file to the given path.
   * 
   * @param srcPath The path of the file to rename
   * @param dstPath The new path of the file
   * @return true if the rename succeeded, false otherwise
   * @throws FileDoesNotExistException
   * @throws InvalidPathException
   */
  public boolean rename(TachyonURI srcPath, TachyonURI dstPath) throws FileDoesNotExistException,
      InvalidPathException {
    synchronized (mRootLock) {
      Inode inode = getInode(srcPath);
      if (inode == null) {
        throw new FileDoesNotExistException("Failed to rename: " + srcPath + " does not exist");
      }
      return rename(inode.getId(), dstPath);
    }
  }

  /**
   * Logs a lost file and sets it to be recovered.
   * 
   * @param fileId The id of the file to be recovered
   */
  public void reportLostFile(int fileId) {
    synchronized (mRootLock) {
      Inode inode = mFileIdToInodes.get(fileId);
      if (inode == null) {
        LOG.warn("Tachyon does not have file " + fileId);
      } else if (inode.isDirectory()) {
        LOG.warn("Reported file is a directory " + inode);
      } else {
        InodeFile iFile = (InodeFile) inode;
        int depId = iFile.getDependencyId();
        synchronized (mFileIdToDependency) {
          mLostFiles.add(fileId);
          if (depId == -1) {
            LOG.error("There is no dependency info for " + iFile + " . No recovery on that");
          } else {
            LOG.info("Reported file loss. Tachyon will recompute it: " + iFile.toString());

            Dependency dep = mFileIdToDependency.get(depId);
            dep.addLostFile(fileId);
            mMustRecomputedDpendencies.add(depId);
          }
        }
      }
    }
  }

  /**
   * Request that the files for the given dependency be recomputed.
   * 
   * @param depId The dependency whose files are to be recomputed
   */
  public void requestFilesInDependency(int depId) {
    synchronized (mFileIdToDependency) {
      if (mFileIdToDependency.containsKey(depId)) {
        Dependency dep = mFileIdToDependency.get(depId);
        LOG.info("Request files in dependency " + dep);
        if (dep.hasLostFile()) {
          mMustRecomputedDpendencies.add(depId);
        }
      } else {
        LOG.error("There is no dependency with id " + depId);
      }
    }
  }

  /** Sets the isPinned flag on the given inode and all of its children. */
  public void setPinned(int fileId, boolean pinned) throws FileDoesNotExistException {
    long opTimeMs = System.currentTimeMillis();
    synchronized (mRootLock) {
      _setPinned(fileId, pinned, opTimeMs);
      mJournal.getEditLog().setPinned(fileId, pinned, opTimeMs);
      mJournal.getEditLog().flush();
    }
  }

 /**
  * Free the file/folder based on the files' ID
  *
  * @param fileId the file/folder to be freed.
  * @param recursive whether free the folder recursively or not
  * @return succeed or not
  * @throws TachyonException
  */
  boolean freepath(int fileId, boolean recursive) throws TachyonException {
    LOG.info("free(" + fileId + ")");
    synchronized (mRootLock) {
      Inode inode = mFileIdToInodes.get(fileId);
      if (inode == null) {
        LOG.error("File " + fileId + " does not exist");
        return true;
      }

      if (inode.isDirectory() && !recursive && ((InodeFolder) inode).getNumberOfChildren() > 0) {
        // inode is nonempty, and we don't want to free a nonempty directory unless recursive is
        // true
        return false;
      }

      if (inode.getId() == mRoot.getId()) {
        // The root cannot be freed.
        return false;
      }

      List<Inode> freeInodes = new ArrayList<Inode>();
      freeInodes.add(inode);
      if (inode.isDirectory()) {
        freeInodes.addAll(getInodeChildrenRecursive((InodeFolder) inode));
      }

      // We go through each inode.
      for (int i = freeInodes.size() - 1; i >= 0; i --) {
        Inode freeInode = freeInodes.get(i);

        if (freeInode.isFile()) {
          List<Pair<Long, Long>> blockIdWorkerIdList
              = ((InodeFile) freeInode).getBlockIdWorkerIdPairs();
          synchronized (mWorkers) {
            for (Pair<Long, Long> blockIdWorkerId : blockIdWorkerIdList) {
              MasterWorkerInfo workerInfo = mWorkers.get(blockIdWorkerId.getSecond());
              if (workerInfo != null) {
                workerInfo.updateToRemovedBlock(true, blockIdWorkerId.getFirst());
              }
            }
          }
        }
      }
    }
    return true;
  }

 /**
  * Frees files based on the path
  *
  * @param path The file to be freed.
  * @param recursive whether delete the file recursively or not.
  * @return succeed or not
  * @throws TachyonException
  */
  public boolean freepath(TachyonURI path, boolean recursive) throws TachyonException {
    LOG.info("free(" + path + ")");
    synchronized (mRootLock) {
      Inode inode = null;
      try {
        inode = getInode(path);
      } catch (InvalidPathException e) {
        return false;
      }
      if (inode == null) {
        return true;
      }
      return freepath(inode.getId(), recursive);
    }
  }

  /**
   * Stops the heartbeat thread.
   */
  public void stop() {
    if (mHeartbeat != null) {
      mHeartbeat.cancel(true);
    }
    if (mRecompute != null) {
      mRecompute.cancel(true);
    }
  }

  /**
   * Returns whether the traversal was successful or not.
   * 
   * @return true if the traversal was successful, or false otherwise.
   */
  private boolean traversalSucceeded(Pair<Inode, Integer> inodeTraversal) {
    return inodeTraversal.getSecond() == -1;
  }

  /**
   * Traverse to the inode at the given path.
   * 
   * @param pathNames The path to search for, broken into components
   * @return the inode of the file at the given path. If it was not able to traverse down the entire
   *         path, it will set the second field to the first path component it didn't find. It never
   *         returns null.
   * @throws InvalidPathException
   */
  private Pair<Inode, Integer> traverseToInode(String[] pathNames) throws InvalidPathException {
    synchronized (mRootLock) {
      if (pathNames == null || pathNames.length == 0) {
        throw new InvalidPathException("passed-in pathNames is null or empty");
      }
      if (pathNames.length == 1) {
        if (pathNames[0].equals("")) {
          return new Pair<Inode, Integer>(mRoot, -1);
        } else {
          final String msg = "File name starts with " + pathNames[0];
          LOG.info("InvalidPathException: " + msg);
          throw new InvalidPathException(msg);
        }
      }

      Pair<Inode, Integer> ret = new Pair<Inode, Integer>(mRoot, -1);

      for (int k = 1; k < pathNames.length; k ++) {
        Inode next = ((InodeFolder) ret.getFirst()).getChild(pathNames[k]);
        if (next == null) {
          // The user might want to create the nonexistent directories, so we leave ret.getFirst()
          // as the last Inode taken. We set nonexistentInd to k, to indicate that the kth path
          // component was the first one that couldn't be found.
          ret.setSecond(k);
          break;
        }
        ret.setFirst(next);
        if (!ret.getFirst().isDirectory()) {
          // The inode can't have any children. If this is the last path component, we're good.
          // Otherwise, we can't traverse further, so we clean up and throw an exception.
          if (k == pathNames.length - 1) {
            break;
          } else {
            final String msg =
                "Traversal failed. Component " + k + "(" + ret.getFirst().getName() + ") is a file";
            LOG.info("InvalidPathException: " + msg);
            throw new InvalidPathException(msg);
          }
        }
      }
      return ret;
    }
  }

  /**
   * Update the metadata of a table.
   * 
   * @param tableId The id of the table to update
   * @param metadata The new metadata to update the table with
   * @throws TableDoesNotExistException
   * @throws TachyonException
   */
  public void updateRawTableMetadata(int tableId, ByteBuffer metadata)
      throws TableDoesNotExistException, TachyonException {
    synchronized (mRootLock) {
      Inode inode = mFileIdToInodes.get(tableId);

      if (inode == null || !inode.isDirectory() || !mRawTables.exist(tableId)) {
        throw new TableDoesNotExistException("Table " + tableId + " does not exist.");
      }

      mRawTables.updateMetadata(tableId, metadata);

      mJournal.getEditLog().updateRawTableMetadata(tableId, metadata);
      mJournal.getEditLog().flush();
    }
  }

  /**
   * The heartbeat of the worker. It updates the information of the worker and removes the given
   * block id's.
   * 
   * @param workerId The id of the worker to deal with
   * @param usedBytes The number of bytes used in the worker
   * @param removedBlockIds The list of removed block ids
   * @param addedBlockIds Mapping from id of the StorageDir and id list of blocks evicted in
   * @return a command specifying an action to take
   * @throws BlockInfoException
   */
  public Command workerHeartbeat(long workerId, long usedBytes, List<Long> removedBlockIds,
      Map<Long, List<Long>> addedBlockIds)
      throws BlockInfoException {
    LOG.debug("WorkerId: {}", workerId);
    synchronized (mRootLock) {
      synchronized (mWorkers) {
        MasterWorkerInfo tWorkerInfo = mWorkers.get(workerId);

        if (tWorkerInfo == null) {
          LOG.info("worker_heartbeat(): Does not contain worker with ID " + workerId
              + " . Send command to let it re-register.");
          return new Command(CommandType.Register, new ArrayList<Long>());
        }

        tWorkerInfo.updateUsedBytes(usedBytes);
        tWorkerInfo.updateBlocks(false, removedBlockIds);
        tWorkerInfo.updateToRemovedBlocks(false, removedBlockIds);
        tWorkerInfo.updateLastUpdatedTimeMs();

        for (long blockId : removedBlockIds) {
          int fileId = BlockInfo.computeInodeId(blockId);
          int blockIndex = BlockInfo.computeBlockIndex(blockId);
          Inode inode = mFileIdToInodes.get(fileId);
          if (inode == null) {
            LOG.error("File " + fileId + " does not exist");
          } else if (inode.isFile()) {
            ((InodeFile) inode).removeLocation(blockIndex, workerId);
            LOG.debug("File {} with block {} was evicted from worker {} ", fileId, blockIndex,
                workerId);
          }
        }

        for (Entry<Long, List<Long>> addedBlocks : addedBlockIds.entrySet()) {
          long storageDirId = addedBlocks.getKey();
          for (long blockId : addedBlocks.getValue()) {
            int fileId = BlockInfo.computeInodeId(blockId);
            int blockIndex = BlockInfo.computeBlockIndex(blockId);
            Inode inode = mFileIdToInodes.get(fileId);
            if (inode == null) {
              LOG.error("File " + fileId + " does not exist");
            } else if (inode.isFile()) {
              List<BlockInfo> blockInfoList = ((InodeFile) inode).getBlockList();
              NetAddress workerAddress = mWorkers.get(workerId).getAddress();
              if (blockInfoList.size() <= blockIndex) {
                throw new BlockInfoException("BlockInfo not found! blockIndex:" + blockIndex);
              } else {
                BlockInfo blockInfo = blockInfoList.get(blockIndex);
                blockInfo.addLocation(workerId, workerAddress, storageDirId);
              }
            }
          }
        }

        List<Long> toRemovedBlocks = tWorkerInfo.getToRemovedBlocks();
        if (toRemovedBlocks.size() != 0) {
          return new Command(CommandType.Free, toRemovedBlocks);
        }
      }
    }

    return new Command(CommandType.Nothing, new ArrayList<Long>());
  }

  /**
   * Create an image of the dependencies and filesystem tree.
   * 
   * @param objWriter The used object writer
   * @param dos The target data output stream
   * @throws IOException
   */
  @Override
  public void writeImage(ObjectWriter objWriter, DataOutputStream dos) throws IOException {
    ImageElement ele =
        new ImageElement(ImageElementType.Version).withParameter("version",
            Constants.JOURNAL_VERSION);

    writeElement(objWriter, dos, ele);

    synchronized (mRootLock) {
      synchronized (mFileIdToDependency) {
        for (Dependency dep : mFileIdToDependency.values()) {
          dep.writeImage(objWriter, dos);
        }
      }
      mRoot.writeImage(objWriter, dos);
      mRawTables.writeImage(objWriter, dos);

      ele =
          new ImageElement(ImageElementType.Checkpoint)
              .withParameter("inodeCounter", mInodeCounter.get())
              .withParameter("editTransactionCounter", mCheckpointInfo.getEditTransactionCounter())
              .withParameter("dependencyCounter", mCheckpointInfo.getDependencyCounter());

      writeElement(objWriter, dos, ele);
    }
  }

  /**
   * Used by internal classes when trying to create new instance based on this MasterInfo
   *
   * @return TachyonConf used by this MasterInfo.
   */
  TachyonConf getTachyonConf() {
    return mTachyonConf;
  }
}<|MERGE_RESOLUTION|>--- conflicted
+++ resolved
@@ -218,15 +218,9 @@
         }
 
         for (String cmd : cmds) {
-<<<<<<< HEAD
           String tachyonHome = mTachyonConf.get(Constants.TACHYON_HOME, Constants.DEFAULT_HOME);
           String filePath = tachyonHome + "/logs/rerun-" + mRerunCounter.incrementAndGet();
           //TODO use bounded threads (ExecutorService)
-=======
-          String filePath =
-              CommonConf.get().TACHYON_HOME + "/logs/rerun-" + mRerunCounter.incrementAndGet();
-          // TODO use bounded threads (ExecutorService)
->>>>>>> 0462fb35
           Thread thread = new Thread(new RecomputeCommand(cmd, filePath));
           thread.setName("recompute-command-" + cmd);
           thread.start();
