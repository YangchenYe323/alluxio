package tachyon.util;

import static org.junit.Assert.fail;

import java.io.IOException;
import java.util.List;

import org.junit.After;
import org.junit.Assert;
import org.junit.Before;
import org.junit.Test;

import tachyon.*;
import tachyon.client.TachyonFS;
import tachyon.master.LocalTachyonCluster;

/**
 * To test the utilities related to under filesystem, including loadufs and etc.
 */
public class UnderfsUtilsTest {
  private LocalTachyonCluster mLocalTachyonCluster = null;
  private TachyonFS mTfs = null;
  private String mUnderfsAddress = null;
  private UnderFileSystem mUfs = null;

  @After
  public final void after() throws Exception {
    mLocalTachyonCluster.stop();
    System.clearProperty("tachyon.user.quota.unit.bytes");
    System.clearProperty("tachyon.user.default.block.size.byte");
  }

  @Before
  public final void before() throws IOException {
    System.setProperty("tachyon.user.quota.unit.bytes", "1000");
    System.setProperty("tachyon.user.default.block.size.byte", "128");
    mLocalTachyonCluster = new LocalTachyonCluster(10000);
    mLocalTachyonCluster.start();

    mTfs = mLocalTachyonCluster.getClient();

    mUnderfsAddress = System.getProperty("tachyon.underfs.address");
    mUfs = UnderFileSystem.get(mUnderfsAddress + Constants.PATH_SEPARATOR);
  }

  @Test
  public void loadUnderFsTest() throws IOException {
    if (!UnderFileSystemCluster.isUFSHDFS()) {
      return;
    }

    String[] exclusions = { "/tachyon", "/exclusions" };
    String[] inclusions = { "/inclusions/sub-1", "/inclusions/sub-2" };
    for (String exclusion : exclusions) {
      if (!mUfs.exists(exclusion)) {
        mUfs.mkdirs(exclusion, true);
      }
    }

    for (String inclusion : inclusions) {
      if (!mUfs.exists(inclusion)) {
        mUfs.mkdirs(inclusion, true);
      }
      CommonUtils.touch(mUnderfsAddress + inclusion + "/1");
    }

<<<<<<< HEAD
    UfsUtils.loadUnderFs(mTfs, new TachyonURI(TachyonURI.SEPARATOR), new TachyonURI(mUnderfsAddress
        + TachyonURI.SEPARATOR), new PrefixList("tachyon;exclusions", ";"));
=======
    UfsUtils.loadUnderFs(mTfs, Constants.PATH_SEPARATOR,
        mUnderfsAddress + Constants.PATH_SEPARATOR, new PrefixList("tachyon;exclusions", ";"));
>>>>>>> 82ea56d1

    List<String> paths = null;
    for (String exclusion : exclusions) {
      try {
        paths = TestUtils.listFiles(mTfs, exclusion);
        fail("NO FileDoesNotExistException is expected here");
      } catch (IOException ioe) {
        Assert.assertNotNull(ioe);
      }
      Assert.assertNull("Not exclude the target folder: " + exclusion, paths);
    }

    for (String inclusion : inclusions) {
      paths = TestUtils.listFiles(mTfs, inclusion);
      Assert.assertNotNull(paths);
    }
  }
}<|MERGE_RESOLUTION|>--- conflicted
+++ resolved
@@ -40,7 +40,7 @@
     mTfs = mLocalTachyonCluster.getClient();
 
     mUnderfsAddress = System.getProperty("tachyon.underfs.address");
-    mUfs = UnderFileSystem.get(mUnderfsAddress + Constants.PATH_SEPARATOR);
+    mUfs = UnderFileSystem.get(mUnderfsAddress + TachyonURI.SEPARATOR);
   }
 
   @Test
@@ -64,13 +64,8 @@
       CommonUtils.touch(mUnderfsAddress + inclusion + "/1");
     }
 
-<<<<<<< HEAD
     UfsUtils.loadUnderFs(mTfs, new TachyonURI(TachyonURI.SEPARATOR), new TachyonURI(mUnderfsAddress
         + TachyonURI.SEPARATOR), new PrefixList("tachyon;exclusions", ";"));
-=======
-    UfsUtils.loadUnderFs(mTfs, Constants.PATH_SEPARATOR,
-        mUnderfsAddress + Constants.PATH_SEPARATOR, new PrefixList("tachyon;exclusions", ";"));
->>>>>>> 82ea56d1
 
     List<String> paths = null;
     for (String exclusion : exclusions) {
