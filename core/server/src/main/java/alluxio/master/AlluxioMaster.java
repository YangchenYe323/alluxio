/*
 * The Alluxio Open Foundation licenses this work under the Apache License, version 2.0
 * (the "License"). You may not use this work except in compliance with the License, which is
 * available at www.apache.org/licenses/LICENSE-2.0
 *
 * This software is distributed on an "AS IS" basis, WITHOUT WARRANTIES OR CONDITIONS OF ANY KIND,
 * either express or implied, as more fully set forth in the License.
 *
 * See the NOTICE file distributed with this work for information regarding copyright ownership.
 */

package alluxio.master;

import alluxio.Constants;
import alluxio.RuntimeConstants;
<<<<<<< HEAD
import alluxio.Server;
import alluxio.master.block.BlockMaster;
import alluxio.master.file.FileSystemMaster;
import alluxio.master.journal.ReadWriteJournal;
import alluxio.master.lineage.LineageMaster;
import alluxio.metrics.MetricsSystem;
import alluxio.metrics.sink.MetricsServlet;
import alluxio.security.authentication.TransportProvider;
import alluxio.underfs.UnderFileStatus;
import alluxio.underfs.UnderFileSystem;
import alluxio.util.CommonUtils;
import alluxio.util.ConfigurationUtils;
import alluxio.util.LineageUtils;
import alluxio.util.network.NetworkAddressUtils;
import alluxio.util.network.NetworkAddressUtils.ServiceType;
import alluxio.web.MasterUIWebServer;
import alluxio.web.UIWebServer;
=======
import alluxio.ServerUtils;
>>>>>>> 9e147fc3

import org.slf4j.Logger;
import org.slf4j.LoggerFactory;

import javax.annotation.concurrent.ThreadSafe;

/**
 * Entry point for the Alluxio master.
 */
@ThreadSafe
public final class AlluxioMaster {
  private static final Logger LOG = LoggerFactory.getLogger(Constants.LOGGER_TYPE);

  /**
   * Starts the Alluxio master.
   *
   * @param args command line arguments, should be empty
   */
  public static void main(String[] args) {
    if (args.length != 0) {
      LOG.info("java -cp {} {}", RuntimeConstants.ALLUXIO_JAR,
          AlluxioMaster.class.getCanonicalName());
      System.exit(-1);
    }

    AlluxioMasterService master = AlluxioMasterService.Factory.create();
    ServerUtils.run(master, "Alluxio master");
  }

<<<<<<< HEAD
  /**
   * Factory for creating {@link AlluxioMaster} or {@link FaultTolerantAlluxioMaster} based on
   * {@link Configuration}.
   */
  @ThreadSafe
  public static final class Factory {
    /**
     * @return {@link FaultTolerantAlluxioMaster} if Alluxio configuration is set to use zookeeper,
     *         otherwise, return {@link AlluxioMaster}.
     */
    public static AlluxioMaster create() {
      if (Configuration.getBoolean(PropertyKey.ZOOKEEPER_ENABLED)) {
        return new FaultTolerantAlluxioMaster();
      }
      return new AlluxioMaster();
    }

    private Factory() {} // prevent instantiation.
  }

  protected AlluxioMaster() {
    mMinWorkerThreads = Configuration.getInt(PropertyKey.MASTER_WORKER_THREADS_MIN);
    mMaxWorkerThreads = Configuration.getInt(PropertyKey.MASTER_WORKER_THREADS_MAX);

    Preconditions.checkArgument(mMaxWorkerThreads >= mMinWorkerThreads,
        PropertyKey.MASTER_WORKER_THREADS_MAX + " can not be less than "
            + PropertyKey.MASTER_WORKER_THREADS_MIN);

    try {
      // Extract the port from the generated socket.
      // When running tests, it is fine to use port '0' so the system will figure out what port to
      // use (any random free port).
      // In a production or any real deployment setup, port '0' should not be used as it will make
      // deployment more complicated.
      if (!Configuration.getBoolean(PropertyKey.TEST_MODE)) {
        Preconditions.checkState(Configuration.getInt(PropertyKey.MASTER_RPC_PORT) > 0,
            "Alluxio master rpc port is only allowed to be zero in test mode.");
        Preconditions.checkState(Configuration.getInt(PropertyKey.MASTER_WEB_PORT) > 0,
            "Alluxio master web port is only allowed to be zero in test mode.");
      }
      mTransportProvider = TransportProvider.Factory.create();
      mTServerSocket =
          new TServerSocket(NetworkAddressUtils.getBindAddress(ServiceType.MASTER_RPC));
      mPort = NetworkAddressUtils.getThriftPort(mTServerSocket);
      // reset master rpc port
      Configuration.set(PropertyKey.MASTER_RPC_PORT, Integer.toString(mPort));
      mMasterAddress = NetworkAddressUtils.getConnectAddress(ServiceType.MASTER_RPC);

      // Check the journal directory
      String journalDirectory = Configuration.get(PropertyKey.MASTER_JOURNAL_FOLDER);
      if (!journalDirectory.endsWith(AlluxioURI.SEPARATOR)) {
        journalDirectory += AlluxioURI.SEPARATOR;
      }
      Preconditions.checkState(isJournalFormatted(journalDirectory),
          "Alluxio master was not formatted! The journal folder is " + journalDirectory);

      // Create the journals.
      mBlockMasterJournal = new ReadWriteJournal(BlockMaster.getJournalDirectory(journalDirectory));
      mFileSystemMasterJournal =
          new ReadWriteJournal(FileSystemMaster.getJournalDirectory(journalDirectory));
      mLineageMasterJournal =
          new ReadWriteJournal(LineageMaster.getJournalDirectory(journalDirectory));

      mBlockMaster = new BlockMaster(mBlockMasterJournal);
      mFileSystemMaster = new FileSystemMaster(mBlockMaster, mFileSystemMasterJournal);
      if (LineageUtils.isLineageEnabled()) {
        mLineageMaster = new LineageMaster(mFileSystemMaster, mLineageMasterJournal);
      }

      mAdditionalMasters = new ArrayList<>();
      List<? extends Master> masters = Lists.newArrayList(mBlockMaster, mFileSystemMaster);
      for (MasterFactory factory : getServiceLoader()) {
        Master master = factory.create(masters, journalDirectory);
        if (master != null) {
          mAdditionalMasters.add(master);
        }
      }
    } catch (Exception e) {
      throw Throwables.propagate(e);
    }
  }

  /**
   * @return the externally resolvable address of this master
   */
  public InetSocketAddress getMasterAddress() {
    return mMasterAddress;
  }

  /**
   * @return the actual bind hostname on RPC service (used by unit test only)
   */
  public String getRPCBindHost() {
    return NetworkAddressUtils.getThriftSocket(mTServerSocket).getInetAddress().getHostAddress();
  }

  /**
   * @return the actual port that the RPC service is listening on (used by unit test only)
   */
  public int getRPCLocalPort() {
    return mPort;
  }

  /**
   * @return the actual bind hostname on web service (used by unit test only)
   */
  public String getWebBindHost() {
    if (mWebServer != null) {
      return mWebServer.getBindHost();
    }
    return "";
  }

  /**
   * @return the actual port that the web service is listening on (used by unit test only)
   */
  public int getWebLocalPort() {
    if (mWebServer != null) {
      return mWebServer.getLocalPort();
    }
    return -1;
  }

  /**
   * @return internal {@link BlockMaster}
   */
  public BlockMaster getBlockMaster() {
    return mBlockMaster;
  }

  /**
   * @return other additional {@link Master}s
   */
  public List<Master> getAdditionalMasters() {
    return Collections.unmodifiableList(mAdditionalMasters);
  }

  /**
   * @return internal {@link FileSystemMaster}
   */
  public FileSystemMaster getFileSystemMaster() {
    return mFileSystemMaster;
  }

  /**
   * @return internal {@link LineageMaster}
   */
  public LineageMaster getLineageMaster() {
    return mLineageMaster;
  }

  /**
   * @return the start time of the master in milliseconds
   */
  public long getStartTimeMs() {
    return mStartTimeMs;
  }

  /**
   * @return the uptime of the master in milliseconds
   */
  public long getUptimeMs() {
    return System.currentTimeMillis() - mStartTimeMs;
  }

  /**
   * @return true if the system is the leader (serving the rpc server), false otherwise
   */
  boolean isServing() {
    return mIsServing;
  }

  @Override
  public void start() throws Exception {
    startMasters(true);
    startServing();
  }

  @Override
  public void stop() throws Exception {
    if (mIsServing) {
      LOG.info("Stopping RPC server on Alluxio master @ {}", mMasterAddress);
      stopServing();
      stopMasters();
      mTServerSocket.close();
      mIsServing = false;
    } else {
      LOG.info("Stopping Alluxio master @ {}", mMasterAddress);
    }
  }

  protected void startMasters(boolean isLeader) {
    try {
      connectToUFS();

      mBlockMaster.start(isLeader);
      mFileSystemMaster.start(isLeader);
      if (LineageUtils.isLineageEnabled()) {
        mLineageMaster.start(isLeader);
      }
      // start additional masters
      for (Master master : mAdditionalMasters) {
        master.start(isLeader);
      }

    } catch (IOException e) {
      LOG.error(e.getMessage(), e);
      throw Throwables.propagate(e);
    }
  }

  protected void stopMasters() {
    try {
      if (LineageUtils.isLineageEnabled()) {
        mLineageMaster.stop();
      }
      // stop additional masters
      for (Master master : mAdditionalMasters) {
        master.stop();
      }
      mBlockMaster.stop();
      mFileSystemMaster.stop();
    } catch (IOException e) {
      throw Throwables.propagate(e);
    }
  }

  private void startServing() {
    startServing("", "");
  }

  protected void startServing(String startMessage, String stopMessage) {
    MetricsSystem.startSinks();
    startServingWebServer();
    LOG.info("Alluxio master version {} started @ {} {}", RuntimeConstants.VERSION, mMasterAddress,
        startMessage);
    startServingRPCServer();
    LOG.info("Alluxio master version {} ended @ {} {}", RuntimeConstants.VERSION, mMasterAddress,
        stopMessage);
  }

  protected void startServingWebServer() {
    mWebServer = new MasterUIWebServer(ServiceType.MASTER_WEB.getServiceName(),
        NetworkAddressUtils.getBindAddress(ServiceType.MASTER_WEB), this);
    // reset master web port
    Configuration.set(PropertyKey.MASTER_WEB_PORT, Integer.toString(mWebServer.getLocalPort()));
    // Add the metrics servlet to the web server.
    mWebServer.addHandler(mMetricsServlet.getHandler());
    // start web ui
    mWebServer.startWebServer();
  }

  private void registerServices(TMultiplexedProcessor processor, Map<String, TProcessor> services) {
    for (Map.Entry<String, TProcessor> service : services.entrySet()) {
      processor.registerProcessor(service.getKey(), service.getValue());
    }
  }

  protected void startServingRPCServer() {
    // set up multiplexed thrift processors
    TMultiplexedProcessor processor = new TMultiplexedProcessor();
    registerServices(processor, mBlockMaster.getServices());
    registerServices(processor, mFileSystemMaster.getServices());
    if (LineageUtils.isLineageEnabled()) {
      registerServices(processor, mLineageMaster.getServices());
    }
    // register additional masters for RPC service
    for (Master master : mAdditionalMasters) {
      registerServices(processor, master.getServices());
    }

    // Return a TTransportFactory based on the authentication type
    TTransportFactory transportFactory;
    try {
      transportFactory = mTransportProvider.getServerTransportFactory();
    } catch (IOException e) {
      throw Throwables.propagate(e);
    }

    // create master thrift service with the multiplexed processor.
    Args args = new TThreadPoolServer.Args(mTServerSocket).maxWorkerThreads(mMaxWorkerThreads)
        .minWorkerThreads(mMinWorkerThreads).processor(processor).transportFactory(transportFactory)
        .protocolFactory(new TBinaryProtocol.Factory(true, true));
    if (Configuration.getBoolean(PropertyKey.TEST_MODE)) {
      args.stopTimeoutVal = 0;
    } else {
      args.stopTimeoutVal = Constants.THRIFT_STOP_TIMEOUT_SECONDS;
    }
    mMasterServiceServer = new TThreadPoolServer(args);

    // start thrift rpc server
    mIsServing = true;
    mStartTimeMs = System.currentTimeMillis();
    mMasterServiceServer.serve();
  }

  protected void stopServing() throws Exception {
    if (mMasterServiceServer != null) {
      mMasterServiceServer.stop();
      mMasterServiceServer = null;
    }
    if (mWebServer != null) {
      mWebServer.shutdownWebServer();
      mWebServer = null;
    }
    MetricsSystem.stopSinks();
    mIsServing = false;
  }

  /**
   * Checks to see if the journal directory is formatted.
   *
   * @param journalDirectory the journal directory to check
   * @return true if the journal directory was formatted previously, false otherwise
   * @throws IOException if an I/O error occurs
   */
  private boolean isJournalFormatted(String journalDirectory) throws IOException {
    UnderFileSystem ufs = UnderFileSystem.Factory.get(journalDirectory);
    UnderFileStatus[] files = ufs.listStatus(journalDirectory);
    if (files == null) {
      return false;
    }
    // Search for the format file.
    String formatFilePrefix = Configuration.get(PropertyKey.MASTER_FORMAT_FILE_PREFIX);
    for (UnderFileStatus file : files) {
      if (file.getName().startsWith(formatFilePrefix)) {
        return true;
      }
    }
    return false;
  }

  private void connectToUFS() throws IOException {
    String ufsAddress = Configuration.get(PropertyKey.UNDERFS_ADDRESS);
    UnderFileSystem ufs = UnderFileSystem.Factory.get(ufsAddress);
    ufs.connectFromMaster(NetworkAddressUtils.getConnectHost(ServiceType.MASTER_RPC));
  }

  /**
   * Blocks until the master is ready to serve requests.
   */
  public void waitForReady() {
    while (true) {
      if (mMasterServiceServer != null && mMasterServiceServer.isServing()
          && mWebServer != null && mWebServer.getServer().isRunning()) {
        return;
      }
      CommonUtils.sleepMs(10);
    }
  }
=======
  private AlluxioMaster() {} // prevent instantiation
>>>>>>> 9e147fc3
}<|MERGE_RESOLUTION|>--- conflicted
+++ resolved
@@ -13,27 +13,7 @@
 
 import alluxio.Constants;
 import alluxio.RuntimeConstants;
-<<<<<<< HEAD
-import alluxio.Server;
-import alluxio.master.block.BlockMaster;
-import alluxio.master.file.FileSystemMaster;
-import alluxio.master.journal.ReadWriteJournal;
-import alluxio.master.lineage.LineageMaster;
-import alluxio.metrics.MetricsSystem;
-import alluxio.metrics.sink.MetricsServlet;
-import alluxio.security.authentication.TransportProvider;
-import alluxio.underfs.UnderFileStatus;
-import alluxio.underfs.UnderFileSystem;
-import alluxio.util.CommonUtils;
-import alluxio.util.ConfigurationUtils;
-import alluxio.util.LineageUtils;
-import alluxio.util.network.NetworkAddressUtils;
-import alluxio.util.network.NetworkAddressUtils.ServiceType;
-import alluxio.web.MasterUIWebServer;
-import alluxio.web.UIWebServer;
-=======
 import alluxio.ServerUtils;
->>>>>>> 9e147fc3
 
 import org.slf4j.Logger;
 import org.slf4j.LoggerFactory;
@@ -63,358 +43,5 @@
     ServerUtils.run(master, "Alluxio master");
   }
 
-<<<<<<< HEAD
-  /**
-   * Factory for creating {@link AlluxioMaster} or {@link FaultTolerantAlluxioMaster} based on
-   * {@link Configuration}.
-   */
-  @ThreadSafe
-  public static final class Factory {
-    /**
-     * @return {@link FaultTolerantAlluxioMaster} if Alluxio configuration is set to use zookeeper,
-     *         otherwise, return {@link AlluxioMaster}.
-     */
-    public static AlluxioMaster create() {
-      if (Configuration.getBoolean(PropertyKey.ZOOKEEPER_ENABLED)) {
-        return new FaultTolerantAlluxioMaster();
-      }
-      return new AlluxioMaster();
-    }
-
-    private Factory() {} // prevent instantiation.
-  }
-
-  protected AlluxioMaster() {
-    mMinWorkerThreads = Configuration.getInt(PropertyKey.MASTER_WORKER_THREADS_MIN);
-    mMaxWorkerThreads = Configuration.getInt(PropertyKey.MASTER_WORKER_THREADS_MAX);
-
-    Preconditions.checkArgument(mMaxWorkerThreads >= mMinWorkerThreads,
-        PropertyKey.MASTER_WORKER_THREADS_MAX + " can not be less than "
-            + PropertyKey.MASTER_WORKER_THREADS_MIN);
-
-    try {
-      // Extract the port from the generated socket.
-      // When running tests, it is fine to use port '0' so the system will figure out what port to
-      // use (any random free port).
-      // In a production or any real deployment setup, port '0' should not be used as it will make
-      // deployment more complicated.
-      if (!Configuration.getBoolean(PropertyKey.TEST_MODE)) {
-        Preconditions.checkState(Configuration.getInt(PropertyKey.MASTER_RPC_PORT) > 0,
-            "Alluxio master rpc port is only allowed to be zero in test mode.");
-        Preconditions.checkState(Configuration.getInt(PropertyKey.MASTER_WEB_PORT) > 0,
-            "Alluxio master web port is only allowed to be zero in test mode.");
-      }
-      mTransportProvider = TransportProvider.Factory.create();
-      mTServerSocket =
-          new TServerSocket(NetworkAddressUtils.getBindAddress(ServiceType.MASTER_RPC));
-      mPort = NetworkAddressUtils.getThriftPort(mTServerSocket);
-      // reset master rpc port
-      Configuration.set(PropertyKey.MASTER_RPC_PORT, Integer.toString(mPort));
-      mMasterAddress = NetworkAddressUtils.getConnectAddress(ServiceType.MASTER_RPC);
-
-      // Check the journal directory
-      String journalDirectory = Configuration.get(PropertyKey.MASTER_JOURNAL_FOLDER);
-      if (!journalDirectory.endsWith(AlluxioURI.SEPARATOR)) {
-        journalDirectory += AlluxioURI.SEPARATOR;
-      }
-      Preconditions.checkState(isJournalFormatted(journalDirectory),
-          "Alluxio master was not formatted! The journal folder is " + journalDirectory);
-
-      // Create the journals.
-      mBlockMasterJournal = new ReadWriteJournal(BlockMaster.getJournalDirectory(journalDirectory));
-      mFileSystemMasterJournal =
-          new ReadWriteJournal(FileSystemMaster.getJournalDirectory(journalDirectory));
-      mLineageMasterJournal =
-          new ReadWriteJournal(LineageMaster.getJournalDirectory(journalDirectory));
-
-      mBlockMaster = new BlockMaster(mBlockMasterJournal);
-      mFileSystemMaster = new FileSystemMaster(mBlockMaster, mFileSystemMasterJournal);
-      if (LineageUtils.isLineageEnabled()) {
-        mLineageMaster = new LineageMaster(mFileSystemMaster, mLineageMasterJournal);
-      }
-
-      mAdditionalMasters = new ArrayList<>();
-      List<? extends Master> masters = Lists.newArrayList(mBlockMaster, mFileSystemMaster);
-      for (MasterFactory factory : getServiceLoader()) {
-        Master master = factory.create(masters, journalDirectory);
-        if (master != null) {
-          mAdditionalMasters.add(master);
-        }
-      }
-    } catch (Exception e) {
-      throw Throwables.propagate(e);
-    }
-  }
-
-  /**
-   * @return the externally resolvable address of this master
-   */
-  public InetSocketAddress getMasterAddress() {
-    return mMasterAddress;
-  }
-
-  /**
-   * @return the actual bind hostname on RPC service (used by unit test only)
-   */
-  public String getRPCBindHost() {
-    return NetworkAddressUtils.getThriftSocket(mTServerSocket).getInetAddress().getHostAddress();
-  }
-
-  /**
-   * @return the actual port that the RPC service is listening on (used by unit test only)
-   */
-  public int getRPCLocalPort() {
-    return mPort;
-  }
-
-  /**
-   * @return the actual bind hostname on web service (used by unit test only)
-   */
-  public String getWebBindHost() {
-    if (mWebServer != null) {
-      return mWebServer.getBindHost();
-    }
-    return "";
-  }
-
-  /**
-   * @return the actual port that the web service is listening on (used by unit test only)
-   */
-  public int getWebLocalPort() {
-    if (mWebServer != null) {
-      return mWebServer.getLocalPort();
-    }
-    return -1;
-  }
-
-  /**
-   * @return internal {@link BlockMaster}
-   */
-  public BlockMaster getBlockMaster() {
-    return mBlockMaster;
-  }
-
-  /**
-   * @return other additional {@link Master}s
-   */
-  public List<Master> getAdditionalMasters() {
-    return Collections.unmodifiableList(mAdditionalMasters);
-  }
-
-  /**
-   * @return internal {@link FileSystemMaster}
-   */
-  public FileSystemMaster getFileSystemMaster() {
-    return mFileSystemMaster;
-  }
-
-  /**
-   * @return internal {@link LineageMaster}
-   */
-  public LineageMaster getLineageMaster() {
-    return mLineageMaster;
-  }
-
-  /**
-   * @return the start time of the master in milliseconds
-   */
-  public long getStartTimeMs() {
-    return mStartTimeMs;
-  }
-
-  /**
-   * @return the uptime of the master in milliseconds
-   */
-  public long getUptimeMs() {
-    return System.currentTimeMillis() - mStartTimeMs;
-  }
-
-  /**
-   * @return true if the system is the leader (serving the rpc server), false otherwise
-   */
-  boolean isServing() {
-    return mIsServing;
-  }
-
-  @Override
-  public void start() throws Exception {
-    startMasters(true);
-    startServing();
-  }
-
-  @Override
-  public void stop() throws Exception {
-    if (mIsServing) {
-      LOG.info("Stopping RPC server on Alluxio master @ {}", mMasterAddress);
-      stopServing();
-      stopMasters();
-      mTServerSocket.close();
-      mIsServing = false;
-    } else {
-      LOG.info("Stopping Alluxio master @ {}", mMasterAddress);
-    }
-  }
-
-  protected void startMasters(boolean isLeader) {
-    try {
-      connectToUFS();
-
-      mBlockMaster.start(isLeader);
-      mFileSystemMaster.start(isLeader);
-      if (LineageUtils.isLineageEnabled()) {
-        mLineageMaster.start(isLeader);
-      }
-      // start additional masters
-      for (Master master : mAdditionalMasters) {
-        master.start(isLeader);
-      }
-
-    } catch (IOException e) {
-      LOG.error(e.getMessage(), e);
-      throw Throwables.propagate(e);
-    }
-  }
-
-  protected void stopMasters() {
-    try {
-      if (LineageUtils.isLineageEnabled()) {
-        mLineageMaster.stop();
-      }
-      // stop additional masters
-      for (Master master : mAdditionalMasters) {
-        master.stop();
-      }
-      mBlockMaster.stop();
-      mFileSystemMaster.stop();
-    } catch (IOException e) {
-      throw Throwables.propagate(e);
-    }
-  }
-
-  private void startServing() {
-    startServing("", "");
-  }
-
-  protected void startServing(String startMessage, String stopMessage) {
-    MetricsSystem.startSinks();
-    startServingWebServer();
-    LOG.info("Alluxio master version {} started @ {} {}", RuntimeConstants.VERSION, mMasterAddress,
-        startMessage);
-    startServingRPCServer();
-    LOG.info("Alluxio master version {} ended @ {} {}", RuntimeConstants.VERSION, mMasterAddress,
-        stopMessage);
-  }
-
-  protected void startServingWebServer() {
-    mWebServer = new MasterUIWebServer(ServiceType.MASTER_WEB.getServiceName(),
-        NetworkAddressUtils.getBindAddress(ServiceType.MASTER_WEB), this);
-    // reset master web port
-    Configuration.set(PropertyKey.MASTER_WEB_PORT, Integer.toString(mWebServer.getLocalPort()));
-    // Add the metrics servlet to the web server.
-    mWebServer.addHandler(mMetricsServlet.getHandler());
-    // start web ui
-    mWebServer.startWebServer();
-  }
-
-  private void registerServices(TMultiplexedProcessor processor, Map<String, TProcessor> services) {
-    for (Map.Entry<String, TProcessor> service : services.entrySet()) {
-      processor.registerProcessor(service.getKey(), service.getValue());
-    }
-  }
-
-  protected void startServingRPCServer() {
-    // set up multiplexed thrift processors
-    TMultiplexedProcessor processor = new TMultiplexedProcessor();
-    registerServices(processor, mBlockMaster.getServices());
-    registerServices(processor, mFileSystemMaster.getServices());
-    if (LineageUtils.isLineageEnabled()) {
-      registerServices(processor, mLineageMaster.getServices());
-    }
-    // register additional masters for RPC service
-    for (Master master : mAdditionalMasters) {
-      registerServices(processor, master.getServices());
-    }
-
-    // Return a TTransportFactory based on the authentication type
-    TTransportFactory transportFactory;
-    try {
-      transportFactory = mTransportProvider.getServerTransportFactory();
-    } catch (IOException e) {
-      throw Throwables.propagate(e);
-    }
-
-    // create master thrift service with the multiplexed processor.
-    Args args = new TThreadPoolServer.Args(mTServerSocket).maxWorkerThreads(mMaxWorkerThreads)
-        .minWorkerThreads(mMinWorkerThreads).processor(processor).transportFactory(transportFactory)
-        .protocolFactory(new TBinaryProtocol.Factory(true, true));
-    if (Configuration.getBoolean(PropertyKey.TEST_MODE)) {
-      args.stopTimeoutVal = 0;
-    } else {
-      args.stopTimeoutVal = Constants.THRIFT_STOP_TIMEOUT_SECONDS;
-    }
-    mMasterServiceServer = new TThreadPoolServer(args);
-
-    // start thrift rpc server
-    mIsServing = true;
-    mStartTimeMs = System.currentTimeMillis();
-    mMasterServiceServer.serve();
-  }
-
-  protected void stopServing() throws Exception {
-    if (mMasterServiceServer != null) {
-      mMasterServiceServer.stop();
-      mMasterServiceServer = null;
-    }
-    if (mWebServer != null) {
-      mWebServer.shutdownWebServer();
-      mWebServer = null;
-    }
-    MetricsSystem.stopSinks();
-    mIsServing = false;
-  }
-
-  /**
-   * Checks to see if the journal directory is formatted.
-   *
-   * @param journalDirectory the journal directory to check
-   * @return true if the journal directory was formatted previously, false otherwise
-   * @throws IOException if an I/O error occurs
-   */
-  private boolean isJournalFormatted(String journalDirectory) throws IOException {
-    UnderFileSystem ufs = UnderFileSystem.Factory.get(journalDirectory);
-    UnderFileStatus[] files = ufs.listStatus(journalDirectory);
-    if (files == null) {
-      return false;
-    }
-    // Search for the format file.
-    String formatFilePrefix = Configuration.get(PropertyKey.MASTER_FORMAT_FILE_PREFIX);
-    for (UnderFileStatus file : files) {
-      if (file.getName().startsWith(formatFilePrefix)) {
-        return true;
-      }
-    }
-    return false;
-  }
-
-  private void connectToUFS() throws IOException {
-    String ufsAddress = Configuration.get(PropertyKey.UNDERFS_ADDRESS);
-    UnderFileSystem ufs = UnderFileSystem.Factory.get(ufsAddress);
-    ufs.connectFromMaster(NetworkAddressUtils.getConnectHost(ServiceType.MASTER_RPC));
-  }
-
-  /**
-   * Blocks until the master is ready to serve requests.
-   */
-  public void waitForReady() {
-    while (true) {
-      if (mMasterServiceServer != null && mMasterServiceServer.isServing()
-          && mWebServer != null && mWebServer.getServer().isRunning()) {
-        return;
-      }
-      CommonUtils.sleepMs(10);
-    }
-  }
-=======
   private AlluxioMaster() {} // prevent instantiation
->>>>>>> 9e147fc3
 }