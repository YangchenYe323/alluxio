--- conflicted
+++ resolved
@@ -45,6 +45,7 @@
 import java.util.List;
 import java.util.concurrent.ExecutorService;
 import java.util.concurrent.Executors;
+import java.util.concurrent.ThreadFactory;
 
 /**
  * Unit tests for {@link LineageMaster}.
@@ -68,14 +69,10 @@
   public void before() throws Exception {
     Journal journal = new ReadWriteJournal(mTestFolder.newFolder().getAbsolutePath());
     mFileSystemMaster = Mockito.mock(FileSystemMaster.class);
-<<<<<<< HEAD
-    mExecutorService =
-        Executors.newFixedThreadPool(2, ThreadFactoryUtils.build("LineageMasterTest-%d", true));
-    mLineageMaster = new LineageMaster(mFileSystemMaster, journal, mExecutorService);
-=======
-    mLineageMaster =
-        new LineageMaster(new MasterContext(new MasterSource()), mFileSystemMaster, journal);
->>>>>>> 64c97470
+    ThreadFactory threadPool = ThreadFactoryUtils.build("LineageMasterTest-%d", true);
+    mExecutorService = Executors.newFixedThreadPool(2, threadPool);
+    MasterContext masterContext = new MasterContext(new MasterSource());
+    mLineageMaster = new LineageMaster(masterContext, mFileSystemMaster, journal, mExecutorService);
     mLineageMaster.start(true);
     mJob = new CommandLineJob("test", new JobConf("output"));
   }
