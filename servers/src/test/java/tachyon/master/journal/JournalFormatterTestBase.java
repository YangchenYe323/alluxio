--- conflicted
+++ resolved
@@ -235,7 +235,6 @@
             .build())
         .add(
             JournalEntry.newBuilder()
-<<<<<<< HEAD
             .setSetAcl(File.SetAclEntry.newBuilder()
                 .setId(TEST_FILE_ID)
                 .setOpTimeMs(TEST_OP_TIME_MS)
@@ -243,7 +242,8 @@
                 .setGroupName(TEST_PERMISSION_STATUS.getGroupName())
                 .setPermission(TEST_PERMISSION_STATUS.getPermission().toShort()))
             .build())
-=======
+        .add(
+            JournalEntry.newBuilder()
             .setCompletePartition(CompletePartitionEntry.newBuilder()
                 .setStoreId(TEST_FILE_ID)
                 .setBlockId(TEST_BLOCK_ID)
@@ -260,7 +260,6 @@
                 .setCompleteStore(CompleteStoreEntry.newBuilder()
                     .setStoreId(TEST_FILE_ID))
                 .build())
->>>>>>> e42166ca
         .build();
     // Add the test sequence number to every journal entry
     ENTRIES_LIST = Lists.transform(entries, new Function<JournalEntry, JournalEntry>() {
