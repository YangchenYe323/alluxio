/*
 * Licensed to the University of California, Berkeley under one or more contributor license
 * agreements. See the NOTICE file distributed with this work for additional information regarding
 * copyright ownership. The ASF licenses this file to You under the Apache License, Version 2.0 (the
 * "License"); you may not use this file except in compliance with the License. You may obtain a
 * copy of the License at
 *
 * http://www.apache.org/licenses/LICENSE-2.0
 *
 * Unless required by applicable law or agreed to in writing, software distributed under the License
 * is distributed on an "AS IS" BASIS, WITHOUT WARRANTIES OR CONDITIONS OF ANY KIND, either express
 * or implied. See the License for the specific language governing permissions and limitations under
 * the License.
 */

package tachyon.worker.block.allocator;

import com.google.common.base.Preconditions;

import tachyon.worker.block.BlockMetadataManagerView;
import tachyon.worker.block.BlockStoreLocation;
import tachyon.worker.block.meta.StorageDirView;
import tachyon.worker.block.meta.StorageTierView;

/**
 * A greedy allocator that returns the first Storage dir fitting the size of block to allocate. This
 * class serves as an example how to implement an allocator.
 */
public final class GreedyAllocator implements Allocator {
  private BlockMetadataManagerView mManagerView;

  public GreedyAllocator(BlockMetadataManagerView view) {
    mManagerView = Preconditions.checkNotNull(view);
  }

  @Override
  public StorageDirView allocateBlockWithView(long sessionId, long blockSize,
      BlockStoreLocation location, BlockMetadataManagerView view) {
<<<<<<< HEAD
    mManagerView = Preconditions.checkNotNull(view);
    return allocateBlock(userId, blockSize, location);
=======
    mManagerView = view;
    return allocateBlock(sessionId, blockSize, location);
>>>>>>> fdc3f86e
  }

  /**
   * Should only be accessed by {@link allocateBlockWithView} inside class. Allocates a block from
   * the given block store location. The location can be a specific location, or
   * {@link BlockStoreLocation#anyTier()} or {@link BlockStoreLocation#anyDirInTier(int)}.
   *
   * @param sessionId the ID of session to apply for the block allocation
   * @param blockSize the size of block in bytes
   * @param location the location in block store
   * @return a StorageDirView in which to create the temp block meta if success, null otherwise
   * @throws IllegalArgumentException if block location is invalid
   */
<<<<<<< HEAD
  private StorageDirView allocateBlock(long userId, long blockSize, BlockStoreLocation location) {
    Preconditions.checkNotNull(location);
=======
  private StorageDirView allocateBlock(long sessionId, long blockSize,
      BlockStoreLocation location) {
>>>>>>> fdc3f86e
    if (location.equals(BlockStoreLocation.anyTier())) {
      // When any tier is ok, loop over all tier views and dir views,
      // and return a temp block meta from the first available dirview.
      for (StorageTierView tierView : mManagerView.getTierViews()) {
        for (StorageDirView dirView : tierView.getDirViews()) {
          if (dirView.getAvailableBytes() >= blockSize) {
            return dirView;
          }
        }
      }
      return null;
    }

    int tierAlias = location.tierAlias();
    StorageTierView tierView = mManagerView.getTierView(tierAlias);
    if (location.equals(BlockStoreLocation.anyDirInTier(tierAlias))) {
      // Loop over all dir views in the given tier
      for (StorageDirView dirView : tierView.getDirViews()) {
        if (dirView.getAvailableBytes() >= blockSize) {
          return dirView;
        }
      }
      return null;
    }

    int dirIndex = location.dir();
    StorageDirView dirView = tierView.getDirView(dirIndex);
    if (dirView.getAvailableBytes() >= blockSize) {
      return dirView;
    }
    return null;
  }
}<|MERGE_RESOLUTION|>--- conflicted
+++ resolved
@@ -36,13 +36,8 @@
   @Override
   public StorageDirView allocateBlockWithView(long sessionId, long blockSize,
       BlockStoreLocation location, BlockMetadataManagerView view) {
-<<<<<<< HEAD
     mManagerView = Preconditions.checkNotNull(view);
-    return allocateBlock(userId, blockSize, location);
-=======
-    mManagerView = view;
     return allocateBlock(sessionId, blockSize, location);
->>>>>>> fdc3f86e
   }
 
   /**
@@ -56,13 +51,9 @@
    * @return a StorageDirView in which to create the temp block meta if success, null otherwise
    * @throws IllegalArgumentException if block location is invalid
    */
-<<<<<<< HEAD
-  private StorageDirView allocateBlock(long userId, long blockSize, BlockStoreLocation location) {
-    Preconditions.checkNotNull(location);
-=======
   private StorageDirView allocateBlock(long sessionId, long blockSize,
       BlockStoreLocation location) {
->>>>>>> fdc3f86e
+    Preconditions.checkNotNull(location);
     if (location.equals(BlockStoreLocation.anyTier())) {
       // When any tier is ok, loop over all tier views and dir views,
       // and return a temp block meta from the first available dirview.
